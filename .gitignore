.DS_Store
pymatgen.egg-info
dependencies/PyCifRW-3.3/PyCifRW.egg-info
dependencies/spglib*/pyspglib.egg-info
dependencies/spglib*/build
*.o
*.so
*.pyc
*.swp
*.swo
pymatgen/pymatgen.cfg
dist
_build
build
.project
.pydevproject
.settings
.externalToolBuilders
.idea
setuptools*
.ipynb_checkpoints
<<<<<<< HEAD
.cache

=======
.tox
>>>>>>> ae783e24
gulptmp_4_1

distribute-0.6.34-py2.7.egg

distribute-0.6.34.tar.gz<|MERGE_RESOLUTION|>--- conflicted
+++ resolved
@@ -19,12 +19,9 @@
 .idea
 setuptools*
 .ipynb_checkpoints
-<<<<<<< HEAD
 .cache
+.tox
 
-=======
-.tox
->>>>>>> ae783e24
 gulptmp_4_1
 
 distribute-0.6.34-py2.7.egg
