#!/usr/bin/env python

"""
This module provides utility classes for string operations.
"""

__author__ = "Shyue Ping Ong"
__copyright__ = "Copyright 2011, The Materials Project"
__version__ = "1.0"
__maintainer__ = "Shyue Ping Ong"
__email__ = "shyuep@gmail.com"
__status__ = "Production"
__date__ = "$Sep 23, 2011M$"

import re
import sys


def generate_latex_table(results, header=None, caption=None, label=None):
    """
    Generates a string latex table from a sequence of sequence.

    Args:
        result: 2d sequence of arbitrary types.
        header: optional header

    Returns:
        String representation of Latex table with data.
    """
    body = []
    if header is not None:
        body.append(" & ".join(header) + "\\\\")
        body.append("\\hline")
    maxlength = 0
    for result in results:
        maxlength = max(maxlength, len(result))
        body.append(" & ".join([str(m) for m in result]) + "\\\\")
    colstr = "c" * maxlength
    output = ["\\begin{table}[H]",
              "\\caption{{{}}}".format(caption if caption else
              "Caption"), "\\label{{{}}}".format(label if label else "Label"),
              "\\begin{tabular*}{\\textwidth}{@{\\extracolsep{\\fill}}" +
              colstr + "}", "\\hline", "\n".join(body), "\\hline",
              "\\end{tabular*}", "\\end{table}"]
    return "\n".join(output)


def str_delimited(results, header=None, delimiter="\t"):
    """
    Given a tuple of tuples, generate a delimited string form.
    >>> results = [["a","b","c"],["d","e","f"],[1,2,3]]
    >>> print str_delimited(results,delimiter=",")
    a,b,c
    d,e,f
    1,2,3

    Args:
        result: 2d sequence of arbitrary types.
        header: optional header

    Returns:
        Aligned string output in a table-like format.
    """
    returnstr = ""
    if header is not None:
        returnstr += delimiter.join(header) + "\n"
    return returnstr + "\n".join([delimiter.join([str(m) for m in result])
                                  for result in results])


def str_aligned(results, header=None):
    """
    Given a tuple, generate a nicely aligned string form.
    >>> results = [["a","b","cz"],["d","ez","f"],[1,2,3]]
    >>> print str_aligned(results)
    a    b   cz
    d   ez    f
    1    2    3

    Args:
        result: 2d sequence of arbitrary types.
        header: optional header

    Returns:
        Aligned string output in a table-like format.
    """
    k = list(zip(*results))
    stringlengths = list()
    count = 0
    for i in k:
        col_max_len = max([len(str(m)) for m in i])
        if header is not None:
            col_max_len = max([len(str(header[count])), col_max_len])
        stringlengths.append(col_max_len)
        count += 1
    format_string = "   ".join(["%" + str(d) + "s" for d in stringlengths])
    returnstr = ""
    if header is not None:
        header_str = format_string % tuple(header)
        returnstr += header_str + "\n"
        returnstr += "-" * len(header_str) + "\n"
    return returnstr + "\n".join([format_string % tuple(result)
                                  for result in results])


def formula_double_format(afloat, ignore_ones=True, tol=1e-8):
    """
    This function is used to make pretty formulas by formatting the amounts.
    Instead of Li1.0 Fe1.0 P1.0 O4.0, you get LiFePO4.

    Args:
        afloat:
            a float
        ignore_ones:
            if true, floats of 1 are ignored.
        tol:
            Tolerance to round to nearest int. i.e. 2.0000000001 -> 2

    Returns:
        A string representation of the float for formulas.
    """
    if ignore_ones and afloat == 1:
        return ""
    elif abs(afloat - int(afloat)) < tol:
        return str(int(afloat))
    else:
        return str(afloat)


def latexify(formula):
    """
    Generates a latex formatted formula. E.g., Fe2O3 is transformed to
    Fe$_{2}$O$_{3}$.

    Args:
        formula:
            Input formula.

    Returns:
        Formula suitable for display as in LaTeX with proper subscripts.
    """
    return re.sub(r"([A-Za-z\(\)])(\d+)", r"\1$_{\2}$", formula)


def latexify_spacegroup(spacegroup_symbol):
    """
    Generates a latex formatted spacegroup. E.g., P2_1/c is converted to
    P2$_{1}$/c and P-1 is converted to P$\overline{1}$.

    Args:
        spacegroup_symbol:
            A spacegroup symbol

    Returns:
        A latex formatted spacegroup with proper subscripts and overlines.
    """
    sym = re.sub(r"_(\d+)", r"$_{\1}$", spacegroup_symbol)
    return re.sub(r"-(\d)", r"$\overline{\1}$", sym)


def pprint_table(table, out=sys.stdout, rstrip=False):
    """
    Prints out a table of data, padded for alignment
    Each row must have the same number of columns.

    Args:
        table:
            The table to print. A list of lists.
        out:
            Output stream (file-like object)
        rstrip:
            if True, trailing withespaces are removed from the entries.
    """
    def max_width_col(table, col_idx):
        """
        Get the maximum width of the given column index
        """
        return max([len(row[col_idx]) for row in table])

    if rstrip:
        for row_idx, row in enumerate(table):
            table[row_idx] = [c.rstrip() for c in row]

    col_paddings = []
    ncols = len(table[0])
    for i in range(ncols):
        col_paddings.append(max_width_col(table, i))

    for row in table:
        # left col
        out.write(row[0].ljust(col_paddings[0] + 1))
        # rest of the cols
        for i in range(1, len(row)):
            col = row[i].rjust(col_paddings[i] + 2)
            out.write(col)
        out.write("\n")


def is_string(s):
    """True if s behaves like a string (duck typing test)."""
    try:
        dummy = s + " "
        return True

    except TypeError:
        return False


def list_strings(arg):
    """
    Always return a list of strings, given a string or list of strings as
    input.

    :Examples:

    >>> list_strings('A single string')
    ['A single string']

    >>> list_strings(['A single string in a list'])
    ['A single string in a list']

    >>> list_strings(['A','list','of','strings'])
    ['A', 'list', 'of', 'strings']
    """
    if is_string(obj):
        return [arg]
    else:
        return arg


<<<<<<< HEAD
=======
def remove_non_ascii(s):
    """
    Remove non-ascii characters in a file.

    Args:
        s:
            Input string

    Returns:
        String with all non-ascii characters removed.
    """
    return "".join(i for i in s if ord(i) < 128)


>>>>>>> 406b7682
def stream_has_colours(stream):
    """
    True if stream supports colours. Python cookbook, #475186
    """
    if not hasattr(stream, "isatty"):
        return False

    if not stream.isatty():
        return False  # auto color only on TTYs
    try:
        import curses
        curses.setupterm()
        return curses.tigetnum("colors") > 2
    except:
        return False  # guess false in case of error


class StringColorizer(object):
    colours = {"default": "",
               "blue": "\x1b[01;34m",
               "cyan": "\x1b[01;36m",
               "green": "\x1b[01;32m",
               "red": "\x1b[01;31m",
               # lighting colours.
               #"lred":    "\x1b[01;05;37;41m"
               }

    def __init__(self, stream):
        self.has_colours = stream_has_colours(stream)

    def __call__(self, string, colour):
        if self.has_colours:
            code = self.colours.get(colour.lower(), "")
            if code:
                return code + string + "\x1b[00m"
            else:
                return string
        else:
            return string


if __name__ == "__main__":
    import doctest
    doctest.testmod()<|MERGE_RESOLUTION|>--- conflicted
+++ resolved
@@ -222,14 +222,12 @@
     >>> list_strings(['A','list','of','strings'])
     ['A', 'list', 'of', 'strings']
     """
-    if is_string(obj):
+    if is_string(arg):
         return [arg]
     else:
         return arg
 
 
-<<<<<<< HEAD
-=======
 def remove_non_ascii(s):
     """
     Remove non-ascii characters in a file.
@@ -244,7 +242,6 @@
     return "".join(i for i in s if ord(i) < 128)
 
 
->>>>>>> 406b7682
 def stream_has_colours(stream):
     """
     True if stream supports colours. Python cookbook, #475186
