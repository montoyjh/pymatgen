--- conflicted
+++ resolved
@@ -10,17 +10,8 @@
 import abc
 import warnings
 
-<<<<<<< HEAD
-from collections import defaultdict, OrderedDict
-from math import sqrt
-import numpy as np
-import matplotlib.pyplot as plt
-from scipy.optimize import curve_fit
-import ruamel.yaml
-=======
 from collections import defaultdict
 from math import sqrt
->>>>>>> c35061c2
 
 from typing import Sequence, Tuple
 from monty.design_patterns import cached_class
@@ -34,7 +25,6 @@
 from pymatgen import Composition
 from pymatgen.entries.computed_entries import ComputedEntry
 from pymatgen.analysis.reaction_calculator import ComputedReaction
-
 
 
 MODULE_DIR = os.path.dirname(os.path.abspath(__file__))
@@ -184,6 +174,7 @@
     def __str__(self):
         return "{} Potcar Correction".format(self.input_set.__name__)
 
+
 @cached_class
 class GasCorrection(Correction):
     """
@@ -198,8 +189,8 @@
             config_file: Path to the selected compatibility.yaml config file.
         """
         c = loadfn(config_file)
-        self.name = c['Name']
-        self.cpd_energies = c['Advanced']['CompoundEnergies']
+        self.name = c["Name"]
+        self.cpd_energies = c["Advanced"]["CompoundEnergies"]
 
     def get_correction(self, entry) -> Tuple[float, float]:
         """
@@ -210,8 +201,8 @@
 
         correction = 0.0
 
-        #set error to 0 because old MPCompatibility doesn't have errors but Compatibility methods
-        #expects (correction, uncertainty)
+        # set error to 0 because old MPCompatibility doesn't have errors but Compatibility methods
+        # expects (correction, uncertainty)
         error = 0.0
 
         rform = entry.composition.reduced_formula
@@ -225,6 +216,7 @@
     def __str__(self):
         return "{} Gas Correction".format(self.name)
 
+
 @cached_class
 class MITGasCorrection(Correction):
     """
@@ -243,14 +235,11 @@
     """
 
     def __init__(self, config_file, error_file=None):
-<<<<<<< HEAD
-=======
         """
         Args:
             config_file: Path to the selected compatibility.yaml config file.
             error_file: Path to the selected compatibilityErrors.yaml config file.
         """
->>>>>>> c35061c2
         c = loadfn(config_file)
         self.name = c["Name"]
         self.cpd_energies = c["GasCorrections"]
@@ -282,6 +271,7 @@
     def __str__(self):
         return "{} Gas Correction".format(self.name)
 
+
 @cached_class
 class AnionCorrection(Correction):
     """
@@ -299,10 +289,9 @@
                 corrections are to be applied or not.
         """
         c = loadfn(config_file)
-        self.oxide_correction = c['OxideCorrections']
-        self.sulfide_correction = c.get('SulfideCorrections', defaultdict(
-            float))
-        self.name = c['Name']
+        self.oxide_correction = c["OxideCorrections"]
+        self.sulfide_correction = c.get("SulfideCorrections", defaultdict(float))
+        self.name = c["Name"]
         self.correct_peroxide = correct_peroxide
 
     def get_correction(self, entry) -> Tuple[float, float]:
@@ -313,17 +302,11 @@
         comp = entry.composition
         if len(comp) == 1:  # Skip element entry
             return 0.0, 0.0
-<<<<<<< HEAD
 
         correction = 0.0
 
-=======
-
-        correction = 0.0
-
->>>>>>> c35061c2
-        #set error to 0 because old MPCompatibility doesn't have errors but Compatibility methods
-        #expects (correction, uncertainty)
+        # set error to 0 because old MPCompatibility doesn't have errors but Compatibility methods
+        # expects (correction, uncertainty)
         error = 0.0
         # Check for sulfide corrections
         if Element("S") in comp:
@@ -340,49 +323,44 @@
             if self.correct_peroxide:
                 if entry.data.get("oxide_type"):
                     if entry.data["oxide_type"] in self.oxide_correction:
-                        ox_corr = self.oxide_correction[
-                            entry.data["oxide_type"]]
+                        ox_corr = self.oxide_correction[entry.data["oxide_type"]]
                         correction += ox_corr * comp["O"]
                     if entry.data["oxide_type"] == "hydroxide":
                         ox_corr = self.oxide_correction["oxide"]
                         correction += ox_corr * comp["O"]
 
                 elif hasattr(entry, "structure"):
-                    ox_type, nbonds = oxide_type(entry.structure, 1.05,
-                                                 return_nbonds=True)
+                    ox_type, nbonds = oxide_type(
+                        entry.structure, 1.05, return_nbonds=True
+                    )
                     if ox_type in self.oxide_correction:
-                        correction += self.oxide_correction[ox_type] * \
-                                      nbonds
+                        correction += self.oxide_correction[ox_type] * nbonds
                     elif ox_type == "hydroxide":
-                        correction += self.oxide_correction["oxide"] * \
-                                      comp["O"]
+                        correction += self.oxide_correction["oxide"] * comp["O"]
                 else:
                     warnings.warn(
                         "No structure or oxide_type parameter present. Note "
                         "that peroxide/superoxide corrections are not as "
                         "reliable and relies only on detection of special"
-                        "formulas, e.g., Li2O2.")
+                        "formulas, e.g., Li2O2."
+                    )
                     rform = entry.composition.reduced_formula
                     if rform in UCorrection.common_peroxides:
-                        correction += self.oxide_correction["peroxide"] * \
-                                      comp["O"]
+                        correction += self.oxide_correction["peroxide"] * comp["O"]
                     elif rform in UCorrection.common_superoxides:
-                        correction += self.oxide_correction["superoxide"] * \
-                                      comp["O"]
+                        correction += self.oxide_correction["superoxide"] * comp["O"]
                     elif rform in UCorrection.ozonides:
-                        correction += self.oxide_correction["ozonide"] * \
-                                      comp["O"]
-                    elif Element("O") in comp.elements and len(comp.elements) \
-                            > 1:
-                        correction += self.oxide_correction['oxide'] * \
-                                      comp["O"]
+                        correction += self.oxide_correction["ozonide"] * comp["O"]
+                    elif Element("O") in comp.elements and len(comp.elements) > 1:
+                        correction += self.oxide_correction["oxide"] * comp["O"]
             else:
-                correction += self.oxide_correction['oxide'] * comp["O"]
+                correction += self.oxide_correction["oxide"] * comp["O"]
 
         return correction, error
 
     def __str__(self):
         return "{} Anion Correction".format(self.name)
+
 
 @cached_class
 class CompositionCorrection(Correction):
@@ -393,8 +371,6 @@
     """
 
     def __init__(self, config_file, error_file=None, correct_peroxide=True):
-<<<<<<< HEAD
-=======
         """
         Args:
             config_file: Path to the selected compatibility.yaml config file.
@@ -402,7 +378,6 @@
             correct_peroxide: Specify whether peroxide/superoxide/ozonide
                 corrections are to be applied or not.
         """
->>>>>>> c35061c2
         c = loadfn(config_file)
         self.comp_correction = c.get("CompositionCorrections", defaultdict(float))
         self.name = c["Name"]
@@ -411,12 +386,7 @@
             e = loadfn(error_file)
             self.anion_errors = e.get("CompositionCorrections", defaultdict(float))
         else:
-<<<<<<< HEAD
-            self.oxide_errors = defaultdict(float)
-            self.sulfide_errors = defaultdict(float)
-=======
             self.anion_errors = defaultdict(float)
->>>>>>> c35061c2
 
     def get_correction(self, entry) -> Tuple[float, float]:
         """
@@ -427,23 +397,10 @@
 
         correction = 0.0
         error = 0.0
-<<<<<<< HEAD
-        
-        # Check for diatomic gas corrections and skip other single elements
-        if len(comp) == 1:
-            if self.name != 'MIT': # the MIT compatibility set still uses MITGasCorrection
-                for gas in ["H", "N", "F", "Cl"]:
-                    if Element(gas) in comp and gas in self.anion_correction:     
-                        correction += self.anion_correction[gas] * comp[gas]
-                        error = sqrt(error ** 2 + (self.anion_errors[gas] * comp[gas]) ** 2)
-            else:       
-                return 0.0, 0.0
-=======
 
         # Skip single elements
         if len(comp) == 1:
             return 0.0, 0.0
->>>>>>> c35061c2
 
         # Check for sulfide corrections
         if Element("S") in comp:
@@ -544,14 +501,11 @@
     """
 
     def __init__(self, config_file, error_file=None):
-<<<<<<< HEAD
-=======
         """
         Args:
             config_file: Path to the selected compatibility.yaml config file.
             error_file: Path to the selected compatibilityErrors.yaml config file.
         """
->>>>>>> c35061c2
         c = loadfn(config_file)
         self.cpd_energies = c["AqueousCompoundEnergies"]
         self.name = c["Name"]
@@ -632,8 +586,6 @@
     ozonides = ["LiO3", "NaO3", "KO3", "NaO5"]
 
     def __init__(self, config_file, input_set, compat_type, error_file=None):
-<<<<<<< HEAD
-=======
         """
         Args:
             config_file: Path to the selected compatibility.yaml config file.
@@ -647,7 +599,6 @@
                 will therefore be excluded under the scheme.
             error_file: Path to the selected compatibilityErrors.yaml config file.
         """
->>>>>>> c35061c2
         if compat_type not in ["GGA", "Advanced"]:
             raise CompatibilityError("Invalid compat_type {}".format(compat_type))
 
@@ -876,10 +827,15 @@
     valid.
     """
 
-    @deprecated(message=("MaterialsProjectCompatibility will be updated with new correction classes "
-            "as well as new values of corrections and uncertainties in 2020"))
-    def __init__(self, compat_type="Advanced", correct_peroxide=True,
-                 check_potcar_hash=False):
+    @deprecated(
+        message=(
+            "MaterialsProjectCompatibility will be updated with new correction classes "
+            "as well as new values of corrections and uncertainties in 2020"
+        )
+    )
+    def __init__(
+        self, compat_type="Advanced", correct_peroxide=True, check_potcar_hash=False
+    ):
         """
         Args:
             compat_type: Two options, GGA or Advanced.  GGA means all GGA+U
@@ -898,10 +854,14 @@
         self.check_potcar_hash = check_potcar_hash
         fp = os.path.join(MODULE_DIR, "MPCompatibility.yaml")
         super().__init__(
-            [PotcarCorrection(MPRelaxSet, check_hash=check_potcar_hash),
-             GasCorrection(fp),
-             AnionCorrection(fp, correct_peroxide=correct_peroxide),
-             UCorrection(fp, MPRelaxSet, compat_type)])
+            [
+                PotcarCorrection(MPRelaxSet, check_hash=check_potcar_hash),
+                GasCorrection(fp),
+                AnionCorrection(fp, correct_peroxide=correct_peroxide),
+                UCorrection(fp, MPRelaxSet, compat_type),
+            ]
+        )
+
 
 class MaterialsProjectCompatibility2020(Compatibility):
     """
@@ -915,8 +875,6 @@
     def __init__(
         self, compat_type="Advanced", correct_peroxide=True, check_potcar_hash=False
     ):
-<<<<<<< HEAD
-=======
         """
         Args:
             compat_type: Two options, GGA or Advanced.  GGA means all GGA+U
@@ -930,7 +888,6 @@
                 corrections are to be applied or not.
             check_potcar_hash (bool): Use potcar hash to verify potcars are correct.
         """
->>>>>>> c35061c2
         self.compat_type = compat_type
         self.correct_peroxide = correct_peroxide
         self.check_potcar_hash = check_potcar_hash
@@ -946,6 +903,7 @@
             ]
         )
 
+
 class MITCompatibility(Compatibility):
     """
     This class implements the GGA/GGA+U mixing scheme, which allows mixing of
@@ -954,9 +912,12 @@
     this compatibility scheme on runs with different parameters is not valid.
     """
 
-    @deprecated(message=("MITCompatibility will be updated with new correction classes in 2020"))
-    def __init__(self, compat_type="Advanced", correct_peroxide=True,
-                 check_potcar_hash=False):
+    @deprecated(
+        message=("MITCompatibility will be updated with new correction classes in 2020")
+    )
+    def __init__(
+        self, compat_type="Advanced", correct_peroxide=True, check_potcar_hash=False
+    ):
         """
         Args:
             compat_type: Two options, GGA or Advanced.  GGA means all GGA+U
@@ -975,10 +936,13 @@
         self.check_potcar_hash = check_potcar_hash
         fp = os.path.join(MODULE_DIR, "MITCompatibility.yaml")
         super().__init__(
-            [PotcarCorrection(MITRelaxSet, check_hash=check_potcar_hash),
-             GasCorrection(fp),
-             AnionCorrection(fp, correct_peroxide=correct_peroxide),
-             UCorrection(fp, MITRelaxSet, compat_type)])
+            [
+                PotcarCorrection(MITRelaxSet, check_hash=check_potcar_hash),
+                GasCorrection(fp),
+                AnionCorrection(fp, correct_peroxide=correct_peroxide),
+                UCorrection(fp, MITRelaxSet, compat_type),
+            ]
+        )
 
 
 class MITCompatibility2020(Compatibility):
@@ -992,8 +956,6 @@
     def __init__(
         self, compat_type="Advanced", correct_peroxide=True, check_potcar_hash=False
     ):
-<<<<<<< HEAD
-=======
         """
         Args:
             compat_type: Two options, GGA or Advanced.  GGA means all GGA+U
@@ -1007,7 +969,6 @@
                 corrections are to be applied or not.
             check_potcar_hash (bool): Use potcar hash to verify potcars are correct.
         """
->>>>>>> c35061c2
         self.compat_type = compat_type
         self.correct_peroxide = correct_peroxide
         self.check_potcar_hash = check_potcar_hash
@@ -1021,6 +982,7 @@
             ]
         )
 
+
 class MITAqueousCompatibility(Compatibility):
     """
     This class implements the GGA/GGA+U mixing scheme, which allows mixing of
@@ -1029,9 +991,14 @@
     this compatibility scheme on runs with different parameters is not valid.
     """
 
-    @deprecated(message=("MITAqueousCompatibility will be updated with new correction classes in 2020"))
-    def __init__(self, compat_type="Advanced", correct_peroxide=True,
-                 check_potcar_hash=False):
+    @deprecated(
+        message=(
+            "MITAqueousCompatibility will be updated with new correction classes in 2020"
+        )
+    )
+    def __init__(
+        self, compat_type="Advanced", correct_peroxide=True, check_potcar_hash=False
+    ):
         """
         Args:
             compat_type: Two options, GGA or Advanced.  GGA means all GGA+U
@@ -1050,10 +1017,15 @@
         self.check_potcar_hash = check_potcar_hash
         fp = os.path.join(MODULE_DIR, "MITCompatibility.yaml")
         super().__init__(
-            [PotcarCorrection(MITRelaxSet, check_hash=check_potcar_hash),
-             GasCorrection(fp),
-             AnionCorrection(fp, correct_peroxide=correct_peroxide),
-             UCorrection(fp, MITRelaxSet, compat_type), AqueousCorrection(fp)])
+            [
+                PotcarCorrection(MITRelaxSet, check_hash=check_potcar_hash),
+                GasCorrection(fp),
+                AnionCorrection(fp, correct_peroxide=correct_peroxide),
+                UCorrection(fp, MITRelaxSet, compat_type),
+                AqueousCorrection(fp),
+            ]
+        )
+
 
 class MITAqueousCompatibility2020(Compatibility):
     """
@@ -1066,8 +1038,6 @@
     def __init__(
         self, compat_type="Advanced", correct_peroxide=True, check_potcar_hash=False
     ):
-<<<<<<< HEAD
-=======
         """
         Args:
             compat_type: Two options, GGA or Advanced.  GGA means all GGA+U
@@ -1081,7 +1051,6 @@
                 corrections are to be applied or not.
             check_potcar_hash (bool): Use potcar hash to verify potcars are correct.
         """
->>>>>>> c35061c2
         self.compat_type = compat_type
         self.correct_peroxide = correct_peroxide
         self.check_potcar_hash = check_potcar_hash
@@ -1096,6 +1065,7 @@
             ]
         )
 
+
 class MaterialsProjectAqueousCompatibility(Compatibility):
     """
     This class implements the GGA/GGA+U mixing scheme, which allows mixing of
@@ -1105,10 +1075,14 @@
     valid.
     """
 
-    @deprecated(message=("MaterialsProjectAqueousCompatibility will be updated with new correction classes "
-        "as well as new values of corrections and uncertainties in 2020"))
-    def __init__(self, compat_type="Advanced", correct_peroxide=True,
-                 check_potcar_hash=False):
+    @deprecated(
+        message=(
+            "MaterialsProjectAqueousCompatibility will be updated with new correction classes in 2020"
+        )
+    )
+    def __init__(
+        self, compat_type="Advanced", correct_peroxide=True, check_potcar_hash=False
+    ):
         """
         Args:
             compat_type: Two options, GGA or Advanced.  GGA means all GGA+U
@@ -1127,10 +1101,15 @@
         self.check_potcar_hash = check_potcar_hash
         fp = os.path.join(MODULE_DIR, "MPCompatibility.yaml")
         super().__init__(
-            [PotcarCorrection(MPRelaxSet, check_hash=check_potcar_hash),
-             GasCorrection(fp),
-             AnionCorrection(fp, correct_peroxide=correct_peroxide),
-             UCorrection(fp, MPRelaxSet, compat_type), AqueousCorrection(fp)])
+            [
+                PotcarCorrection(MPRelaxSet, check_hash=check_potcar_hash),
+                GasCorrection(fp),
+                AnionCorrection(fp, correct_peroxide=correct_peroxide),
+                UCorrection(fp, MPRelaxSet, compat_type),
+                AqueousCorrection(fp),
+            ]
+        )
+
 
 class MaterialsProjectAqueousCompatibility2020(Compatibility):
     """
@@ -1144,8 +1123,6 @@
     def __init__(
         self, compat_type="Advanced", correct_peroxide=True, check_potcar_hash=False
     ):
-<<<<<<< HEAD
-=======
         """
         Args:
             compat_type: Two options, GGA or Advanced.  GGA means all GGA+U
@@ -1159,7 +1136,6 @@
                 corrections are to be applied or not.
             check_potcar_hash (bool): Use potcar hash to verify potcars are correct.
         """
->>>>>>> c35061c2
         self.compat_type = compat_type
         self.correct_peroxide = correct_peroxide
         self.check_potcar_hash = check_potcar_hash
