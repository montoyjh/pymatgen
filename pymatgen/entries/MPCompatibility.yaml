Name: MP
Advanced:
  UCorrections:
    O:
      V: -1.634860584846134
      Cr: -1.9913050500935563
      Mn: -1.6033369917686984
      Fe: -2.2447923523460367
      Co: -1.6561679549710198
      Ni: -2.734214855274872
      Cu: 0.07951525807233169
      Mo: -3.0566643733376075
    F:
<<<<<<< HEAD
      V: -1.634860584846134
      Cr: -1.9913050500935563
      Mn: -1.6033369917686984
      Fe: -2.2447923523460367
      Co: -1.6561679549710198
      Ni: -2.734214855274872
      Cu: 0.07951525807233169
      Mo: -3.0566643733376075
  CompoundEnergies:
    F2: -1.4307697712983027
    Cl2: -1.2557366059987012
    Br: -1.0907532294063331
    I: -1.135021172302464
    N2: -7.986956591707282
    Se: -3.016235741325719
    Si: -5.6680443461769
    Sb: -3.9401584427465557
    Te: -2.7258623592304727
OxideCorrections:
  oxide: -0.7309044412445238
  peroxide: -0.476282349037457
  superoxide: -0.16229498435575748
  ozonide: 0
SulfideCorrections:
  sulfide: -0.6314172089245144
AqueuousCompoundEnergies:
  O2: -0.316731
  N2: -0.295729
  F2: -0.313025
=======
      Mn: -1.68085015096   #Fit to MnO, Mn3O4 and MnO2 (BURP:-1.687)
      Fe: -2.733           #Fit to FeO and Fe2O3 (Fe3O4 probably wrong)
      Co: -1.874           #Fit to CoO, Co3O4 (BURP:-1.751)
      Cr: -2.013           #Fit to Cr2O3 (CrO3 missing) (BURP: -2.067)
      Mo: -3.531           #Fit to MoO3 and MoO2 (BURP: -2.668)
      W:  -4.351           #Fit to WO2 and WO3 (BURP: -2.762)
      V:  -1.682           #Fit to V2O3 and V2O5 (VO2 fit is way off) (BURP: -1.764)
      Ni: -2.164           #Based on burp version as of Feb 28 2011
  
  #Fit energies for elements.  Note that these must be energies per atom!
  #Document the fits PROPERLY. Fits by default are done over all alkali, alkali earth, and Al.
  #The whole set is ("Li", "Na","K","Rb", "Cs", "Mg", "Ca","Sr", "Ba","Al")
  #Last update: Sep 13 2011 by Shyue Ping Ong

GasCorrections:
  #O2:  -4.22986844926    #Fit to all except Cs, which is a serious outlier
  N2:  -7.95247218762    #Fit to Li3N, Mg3N2, Ca3N2, AlN
  F2:  -1.42055013381    #Fit to all.
  Cl2: -1.25385097674    #Fit to all except AlCl3, which is not present in the database.
  H2:  -3.23973666138


AnionCorrections:
  oxide:       -0.70229    #Oxide Corrections fit to Li2O, Na2O, K2O, Rb2O, MgO, CaO, SrO, BaO, Al2O3 on 09/18
  peroxide:    -0.46622    #Peroxide Corrections fit to Li2O2, Na2O2, K2O2, SrO2 on 09/18
  superoxide:  -0.14598    #Superoxide Corrections fit to CsO2, NaO2, KO2 on 09/18
  ozonide:     0.00
  sulfide:     -0.66346     #Sulfide Correction fit to Li2S, Na2S, K2S, Rb2S, CsS, MgS, CaS, BaS, Al2S3.

# Entropic Correction term for gases. 
# For H2O, energy is corrected such that the experimental formation energy of water of -2.46 eV is reproduced.
# H2 is corrected such that the experimental formation energy of water is reproduced. 
AqueousCompoundEnergies:
  O2:  -0.316731
  N2:  -0.295729
  F2:  -0.313025
>>>>>>> c18d7725
  Cl2: -0.344373
  Br: -0.235039
  Hg: -0.234421
  H2: -3.6018845
  H2O: -4.972<|MERGE_RESOLUTION|>--- conflicted
+++ resolved
@@ -2,83 +2,44 @@
 Advanced:
   UCorrections:
     O:
-      V: -1.634860584846134
-      Cr: -1.9913050500935563
-      Mn: -1.6033369917686984
-      Fe: -2.2447923523460367
-      Co: -1.6561679549710198
-      Ni: -2.734214855274872
-      Cu: 0.07951525807233169
-      Mo: -3.0566643733376075
+      V: -1.635
+      Cr: -1.991
+      Mn: -1.603
+      Fe: -2.245
+      Co: -1.656
+      Ni: -2.734
+      Cu: 0.08
+      Mo: -3.057
     F:
-<<<<<<< HEAD
-      V: -1.634860584846134
-      Cr: -1.9913050500935563
-      Mn: -1.6033369917686984
-      Fe: -2.2447923523460367
-      Co: -1.6561679549710198
-      Ni: -2.734214855274872
-      Cu: 0.07951525807233169
-      Mo: -3.0566643733376075
-  CompoundEnergies:
-    F2: -1.4307697712983027
-    Cl2: -1.2557366059987012
-    Br: -1.0907532294063331
-    I: -1.135021172302464
-    N2: -7.986956591707282
-    Se: -3.016235741325719
-    Si: -5.6680443461769
-    Sb: -3.9401584427465557
-    Te: -2.7258623592304727
-OxideCorrections:
-  oxide: -0.7309044412445238
-  peroxide: -0.476282349037457
-  superoxide: -0.16229498435575748
+      V: -1.635
+      Cr: -1.991
+      Mn: -1.603
+      Fe: -2.245
+      Co: -1.656
+      Ni: -2.734
+      Cu: 0.08
+      Mo: -3.057
+GasCorrections:
+  F2: -1.4305099049999999
+  Cl2: -1.255486175
+  N2: -7.986917910000001
+  H2: -3.23973666138
+AnionCorrections:
+  oxide: -0.731
+  peroxide: -0.476
+  superoxide: -0.162
   ozonide: 0
-SulfideCorrections:
-  sulfide: -0.6314172089245144
+  sulfide: -0.631
+  Br: -0.538
+  I: -0.384
+  Se: -0.473
+  Si: 0.243
+  Sb: -0.188
+  Te: -0.417
 AqueuousCompoundEnergies:
   O2: -0.316731
   N2: -0.295729
   F2: -0.313025
-=======
-      Mn: -1.68085015096   #Fit to MnO, Mn3O4 and MnO2 (BURP:-1.687)
-      Fe: -2.733           #Fit to FeO and Fe2O3 (Fe3O4 probably wrong)
-      Co: -1.874           #Fit to CoO, Co3O4 (BURP:-1.751)
-      Cr: -2.013           #Fit to Cr2O3 (CrO3 missing) (BURP: -2.067)
-      Mo: -3.531           #Fit to MoO3 and MoO2 (BURP: -2.668)
-      W:  -4.351           #Fit to WO2 and WO3 (BURP: -2.762)
-      V:  -1.682           #Fit to V2O3 and V2O5 (VO2 fit is way off) (BURP: -1.764)
-      Ni: -2.164           #Based on burp version as of Feb 28 2011
-  
-  #Fit energies for elements.  Note that these must be energies per atom!
-  #Document the fits PROPERLY. Fits by default are done over all alkali, alkali earth, and Al.
-  #The whole set is ("Li", "Na","K","Rb", "Cs", "Mg", "Ca","Sr", "Ba","Al")
-  #Last update: Sep 13 2011 by Shyue Ping Ong
-
-GasCorrections:
-  #O2:  -4.22986844926    #Fit to all except Cs, which is a serious outlier
-  N2:  -7.95247218762    #Fit to Li3N, Mg3N2, Ca3N2, AlN
-  F2:  -1.42055013381    #Fit to all.
-  Cl2: -1.25385097674    #Fit to all except AlCl3, which is not present in the database.
-  H2:  -3.23973666138
-
-
-AnionCorrections:
-  oxide:       -0.70229    #Oxide Corrections fit to Li2O, Na2O, K2O, Rb2O, MgO, CaO, SrO, BaO, Al2O3 on 09/18
-  peroxide:    -0.46622    #Peroxide Corrections fit to Li2O2, Na2O2, K2O2, SrO2 on 09/18
-  superoxide:  -0.14598    #Superoxide Corrections fit to CsO2, NaO2, KO2 on 09/18
-  ozonide:     0.00
-  sulfide:     -0.66346     #Sulfide Correction fit to Li2S, Na2S, K2S, Rb2S, CsS, MgS, CaS, BaS, Al2S3.
-
-# Entropic Correction term for gases. 
-# For H2O, energy is corrected such that the experimental formation energy of water of -2.46 eV is reproduced.
-# H2 is corrected such that the experimental formation energy of water is reproduced. 
-AqueousCompoundEnergies:
-  O2:  -0.316731
-  N2:  -0.295729
-  F2:  -0.313025
->>>>>>> c18d7725
   Cl2: -0.344373
   Br: -0.235039
   Hg: -0.234421
