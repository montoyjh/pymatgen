# coding: utf-8

from __future__ import division, unicode_literals

"""
Wrapper classes for Cif input and output from Structures.
"""


__author__ = "Shyue Ping Ong, Will Richards"
__copyright__ = "Copyright 2011, The Materials Project"
__version__ = "3.0"
__maintainer__ = "Shyue Ping Ong"
__email__ = "shyuep@gmail.com"
__status__ = "Production"
__date__ = "Sep 23, 2011"


import math
import re
import textwrap
import warnings
from collections import OrderedDict, deque

import six
from six.moves import zip, cStringIO

import numpy as np
from functools import partial
from inspect import getargspec
from itertools import groupby
from pymatgen.core.periodic_table import Element, Specie, get_el_sp, PeriodicTable
from monty.io import zopen
from pymatgen.util.coord_utils import in_coord_list_pbc
from monty.string import remove_non_ascii
from pymatgen.core.lattice import Lattice
from pymatgen.core.structure import Structure
from pymatgen.core.operations import SymmOp
from pymatgen.symmetry.groups import SpaceGroup, SYMM_DATA
from pymatgen.symmetry.analyzer import SpacegroupAnalyzer

ptable = PeriodicTable()

sub_spgrp = partial(re.sub, r"[\s_]", "")

space_groups = {sub_spgrp(k): k for k in
                SYMM_DATA['space_group_encoding'].keys()}

space_groups.update({sub_spgrp(k): k for k in
                SYMM_DATA['space_group_encoding'].keys()})


class CifBlock(object):

    maxlen = 70  # not quite 80 so we can deal with semicolons and things

    def __init__(self, data, loops, header):
        """
        Object for storing cif data. All data is stored in a single dictionary.
        Data inside loops are stored in lists in the data dictionary, and
        information on which keys are grouped together are stored in the loops
        attribute.

        Args:
            data: dict or OrderedDict of data to go into the cif. Values should
                    be convertible to string, or lists of these if the key is
                    in a loop
            loops: list of lists of keys, grouped by which loop they should
                    appear in
            header: name of the block (appears after the data_ on the first
                line)
        """
        self.loops = loops
        self.data = data
        # AJ says: CIF Block names cannot be more than 75 characters or you
        # get an Exception
        self.header = header[:74]

    def __getitem__(self, key):
        return self.data[key]

    def __str__(self):
        """
        Returns the cif string for the data block
        """
        s = ["data_{}".format(self.header)]
        keys = self.data.keys()
        written = []
        for k in keys:
            if k in written:
                continue
            for l in self.loops:
                #search for a corresponding loop
                if k in l:
                    s.append(self._loop_to_string(l))
                    written.extend(l)
                    break
            if k not in written:
                #k didn't belong to a loop
                v = self._format_field(self.data[k])
                if len(k) + len(v) + 3 < self.maxlen:
                    s.append("{}   {}".format(k, v))
                else:
                    s.extend([k, v])
        return "\n".join(s)

    def _loop_to_string(self, loop):
        s = "loop_"
        for l in loop:
            s += '\n ' + l
        for fields in zip(*[self.data[k] for k in loop]):
            line = "\n"
            for val in map(self._format_field, fields):
                if val[0] == ";":
                    s += line + "\n" + val
                    line = "\n"
                elif len(line) + len(val) + 2 < self.maxlen:
                    line += "  " + val
                else:
                    s += line
                    line = '\n  ' + val
            s += line
        return s

    def _format_field(self, v):
        v = v.__str__().strip()
        if len(v) > self.maxlen:
            return ';\n' + textwrap.fill(v, self.maxlen) + '\n;'
        #add quotes if necessary
        if (" " in v or v[0] == "_") \
                and not (v[0] == "'" and v[-1] == "'") \
                and not (v[0] == '"' and v[-1] == '"'):
            if "'" in v:
                q = '"'
            else:
                q = "'"
            v = q + v + q
        return v

    @classmethod
    def _process_string(cls, string):
        #remove comments
        string = re.sub("(\s|^)#.*$", "", string, flags=re.MULTILINE)
        #remove empty lines
        string = re.sub("^\s*\n", "", string, flags=re.MULTILINE)
        #remove non_ascii
        string = remove_non_ascii(string)

        #since line breaks in .cif files are mostly meaningless,
        #break up into a stream of tokens to parse, rejoining multiline
        #strings (between semicolons)
        q = deque()
        multiline = False
        ml = []
        # this regex splits on spaces, except when in quotes.
        # starting quotes must not be preceded by non-whitespace
        # (these get eaten by the first expression)
        # ending quotes must not be followed by non-whitespace
        p = re.compile(r'''([^'"\s][\S]*)|'(.*?)'(?!\S)|"(.*?)"(?!\S)''')
        for l in string.splitlines():
            if multiline:
                if l.startswith(";"):
                    multiline = False
                    q.append(" ".join(ml))
                    ml = []
                    l = l[1:].strip()
                else:
                    ml.append(l)
                    continue
            if l.startswith(";"):
                multiline = True
                ml.append(l[1:].strip())
            else:
                for s in p.findall(l):
                    q.append(s)  # s is tuple. location of the data in the tuple
                                 # depends on whether it was quoted in the input
        return q

    @classmethod
    def from_string(cls, string):
        q = cls._process_string(string)
        header = q.popleft()[0][5:]
        data = OrderedDict()
        loops = []
        while q:
            s = q.popleft()
            # cif keys aren't in quotes, so show up in s[0]
            if s[0] == "_eof":
                break
            if s[0].startswith("_"):
                data[s[0]] = "".join(q.popleft())
            elif s[0].startswith("loop_"):
                columns = []
                items = []
                while q:
                    s = q[0]
                    if s[0].startswith("loop_") or not s[0].startswith("_"):
                        break
                    columns.append("".join(q.popleft()))
                    data[columns[-1]] = []
                while q:
                    s = q[0]
                    if s[0].startswith("loop_") or s[0].startswith("_"):
                        break
                    items.append("".join(q.popleft()))
                n = len(items) // len(columns)
                assert len(items) % n == 0
                loops.append(columns)
                for k, v in zip(columns * n, items):
                    data[k].append(v.strip())
            elif "".join(s).strip() != "":
                warnings.warn("Possible error in cif format"
                              " error at {}".format("".join(s).strip()))
        return cls(data, loops, header)


class CifFile(object):
    """
    Reads and parses CifBlocks from a .cif file
    """

    def __init__(self, data, orig_string=None):
        """
        Args:
            data: OrderedDict of CifBlock objects
            string: The original cif string
        """
        self.data = data
        self.orig_string = orig_string

    def __str__(self):
        s = ["%s" % v for v in self.data.values()]
        comment = "#generated using pymatgen\n"
        return comment + "\n".join(s)+"\n"

    @classmethod
    def from_string(cls, string):
        d = OrderedDict()
        for x in re.split("^data_", "x\n"+string,
                          flags=re.MULTILINE | re.DOTALL)[1:]:
            c = CifBlock.from_string("data_"+x)
            d[c.header] = c
        return cls(d, string)

    @classmethod
    def from_file(cls, filename):
        with zopen(filename, "rt") as f:
            return cls.from_string(f.read())


class CifParser(object):
    """
    Parses a cif file

    Args:
        filename (str): Cif filename. bzipped or gzipped cifs are fine too.
        occupancy_tolerance (float): If total occupancy of a site is between 1
            and occupancy_tolerance, the occupancies will be scaled down to 1.
    """

    def __init__(self, filename, occupancy_tolerance=1.):
        self._occupancy_tolerance = occupancy_tolerance
        if isinstance(filename, six.string_types):
            self._cif = CifFile.from_file(filename)
        else:
            self._cif = CifFile.from_string(filename.read())

    @staticmethod
    def from_string(cif_string, occupancy_tolerance=1.):
        """
        Creates a CifParser from a string.

        Args:
            cif_string (str): String representation of a CIF.
            occupancy_tolerance (float): If total occupancy of a site is
                between 1 and occupancy_tolerance, the occupancies will be
                scaled down to 1.

        Returns:
            CifParser
        """
        stream = cStringIO(cif_string)
        return CifParser(stream, occupancy_tolerance)

    def _unique_coords(self, coords_in):
        """
        Generate unique coordinates using coord and symmetry positions.
        """
        coords = []
        for tmp_coord in coords_in:
            for op in self.symmetry_operations:
                coord = op.operate(tmp_coord)
                coord = np.array([i - math.floor(i) for i in coord])
                if not in_coord_list_pbc(coords, coord, atol=1e-3):
                    coords.append(coord)
        return coords

    def get_lattice(self, data, length_strings=("a", "b", "c"),
                    angle_strings=("alpha", "beta", "gamma"), lattice_type=None):
        """
        Generate the lattice from the provided lattice parameters. In
        the absence of all six lattice parameters, the crystal system
        and necessary parameters are parsed
        """
        try:

            lengths = [str2float(data["_cell_length_" + i])
                           for i in length_strings]
            angles = [str2float(data["_cell_angle_" + i])
                           for i in angle_strings]
            if not lattice_type:
                return Lattice.from_lengths_and_angles(lengths, angles)

            else:
                return getattr(Lattice, lattice_type)(*(lengths+angles))

        except KeyError:
<<<<<<< HEAD
            #Missing Key search for cell setting
            for lattice_lable in ["_symmetry_cell_setting",
                                  "_space_group_crystal_system"]:
                if data.data.get(lattice_lable):
                    lattice_type = data.data.get(lattice_lable).lower()
                    try:

                        required_args = getargspec(getattr(Lattice,
                                                               lattice_type)
                                                        ).args

                        lengths = (l for l in length_strings if l in
                                                        required_args)
                        angles = (a for a in angle_strings if a in
                                                        required_args)
                        return self.get_lattice(data, lengths, angles,
                                                lattice_type=lattice_type)
                    except AttributeError as exc:
                        warnings.warn(exc)

                else:
                    return None
=======
            try:
                sympos = data["_symmetry_equiv_pos_as_xyz_"]
            except KeyError:
                warnings.warn("No _symmetry_equiv_pos_as_xyz type key found. "
                              "Defaulting to P1.")
                sympos = ['x, y, z']
        self.symmetry_operations = [SymmOp.from_xyz_string(s) for s in sympos]
        print self.symmetry_operations
        def parse_symbol(sym):
            # capitalization conventions are not strictly followed, eg Cu will be CU
            m = re.search("([A-Za-z]*)", sym)
            if m:
                return m.group(1)[:2].capitalize()
            return ""
>>>>>>> 69dc3c46

    def get_symops(self, data):
        """
        In order to generate symmetry equivalent positions, the symmetry
        operations are parsed. If the symops are not present, the space
        group symbol is parsed, and symops are generated.
        """
        symops = []
        for symmetry_label in ["_symmetry_equiv_pos_as_xyz",
                               "_symmetry_equiv_pos_as_xyz_",
                               "_space_group_symop_operation_xyz",
                               "_space_group_symop_operation_xyz_"]:
            if data.data.get(symmetry_label):
                try:
                    symops = [SymmOp.from_xyz_string(s)
                              for s in data.data.get(symmetry_label)]
                    break
                except ValueError:
                    continue
        if not symops:
            # Try to parse symbol
            for symmetry_label in ["_symmetry_space_group_name_H-M",
                                   "_symmetry_space_group_name_H_M",
                                   "_symmetry_space_group_name_H-M_",
                                   "_symmetry_space_group_name_H_M_",
                                   "_space_group_name_Hall",
                                   "_space_group_name_Hall_",
                                   "_space_group_name_H-M_alt",
                                   "_space_group_name_H-M_alt_",
                                   "_symmetry_space_group_name_hall",
                                   "_symmetry_space_group_name_hall_",
                                   "_symmetry_space_group_name_h-m",
                                   "_symmetry_space_group_name_h-m_"]:

                if data.data.get(symmetry_label):
                    try:
                        spg = space_groups.get(sub_spgrp(
                                        data.data.get(symmetry_label)))
                        if spg:
                            symops = SpaceGroup(spg).symmetry_ops
                            break
                    except ValueError:
                        continue
        if not symops:
            # Try to parse International number
            for symmetry_label in ["_space_group_IT_number",
                                   "_space_group_IT_number_",
                                   "_symmetry_Int_Tables_number",
                                   "_symmetry_Int_Tables_number_"]:
                if data.data.get(symmetry_label):
                    try:
                        symops = SpaceGroup.from_int_number(str2float(
                            data.data.get(symmetry_label))).symmetry_ops
                        break
                    except ValueError:
                        continue

        if not symops:
            warnings.warn("No _symmetry_equiv_pos_as_xyz type key found. "
                          "Defaulting to P1.")
            symops = [SymmOp.from_xyz_string(s) for s in ['x', 'y', 'z']]

        return symops

    def parse_oxi_states(self, data):
        """
        Parse oxidation states from data dictionary
        """
        try:
            oxi_states = { data["_atom_type_symbol"][i]:
                str2float(data["_atom_type_oxidation_number"][i])
                for i in range(len(data["_atom_type_symbol"]))}
            #attempt to strip oxidation state from _atom_type_symbol
            # in case the label does not contain an oxidation state
            for i, symbol in enumerate(data["_atom_type_symbol"]):
                oxi_states[re.sub(r"\d?[\+,\-]?$", "", symbol)] = \
                    str2float(data["_atom_type_oxidation_number"][i])

        except (ValueError, KeyError):
            oxi_states = None

        return oxi_states

    def _get_structure(self, data, primitive, substitution_dictionary=None):
        """
        Generate structure from part of the cif.
        """
        # Symbols often representing
        #common representations for elements/water in cif files
        special_symbols = {"D":"D", "Hw":"H", "Ow":"O", "Wat":"O", "wat": "O"}
        elements = map(str, ptable.all_elements)

        lattice = self.get_lattice(data)
        self.symmetry_operations = self.get_symops(data)
        oxi_states = self.parse_oxi_states(data)

        coord_to_species = OrderedDict()

        def parse_symbol(sym):

            if substitution_dictionary:
                return substitution_dictionary.get(sym)
            else:
                m = re.findall(r"w?[A-Z][a-z]*", sym)
                if m and m != "?":
                    return m[0]
                return ""

        for i in range(len(data["_atom_site_label"])):
            symbol = parse_symbol(data["_atom_site_label"][i])

            if symbol:
                if symbol not in elements and symbol not in special_symbols:
                    symbol = symbol[:2]
            else:
                continue
            # make sure symbol was properly parsed from _atom_site_label
            # otherwise get it from _atom_site_type_symbol
            try:
                if symbol in special_symbols:
                    get_el_sp(special_symbols.get(symbol))
                else:
                    Element(symbol)
            except KeyError:
                # sometimes the site doesn't have the type_symbol.
                # we then hope the type_symbol can be parsed from the label
                if "_atom_site_type_symbol" in data.data.keys():
                    symbol = data["_atom_site_type_symbol"][i]

            if oxi_states is not None:
                if symbol in special_symbols:
                    el = get_el_sp(special_symbols.get(symbol) +
                                   str(oxi_states[symbol]))
                else:
                    el = Specie(symbol, oxi_states.get(symbol, 0))
            else:

                el = get_el_sp(special_symbols.get(symbol) if \
                            symbol in special_symbols else symbol)

            x = str2float(data["_atom_site_fract_x"][i])
            y = str2float(data["_atom_site_fract_y"][i])
            z = str2float(data["_atom_site_fract_z"][i])
            try:
                occu = str2float(data["_atom_site_occupancy"][i])
            except (KeyError, ValueError):
                occu = 1
            if occu > 0:
                coord = (x, y, z)
                if coord not in coord_to_species:
                    coord_to_species[coord] = {el: occu}
                else:
                    coord_to_species[coord][el] = occu

        allspecies = []
        allcoords = []
        if coord_to_species.items():
            for species, group in groupby(sorted(coord_to_species.items(),
                                                 key=lambda x:x[1]),
                                          key=lambda x:x[1]):

                tmp_coords = [site[0] for site in group]

                coords = self._unique_coords(tmp_coords)

                allcoords.extend(coords)
                allspecies.extend(len(coords) * [species])

            #rescale occupancies if necessary
            for species in allspecies:
                totaloccu = sum(species.values())
                if 1 < totaloccu <= self._occupancy_tolerance:
                    for key, value in six.iteritems(species):
                        species[key] = value / totaloccu

        if allspecies and len(allspecies) == len(allcoords):

            struct = Structure(lattice, allspecies, allcoords
            ).get_sorted_structure()

            if primitive:
                struct = struct.get_primitive_structure(
                                    ).get_reduced_structure()
            return struct

    def get_structures(self, primitive=True):
        """
        Return list of structures in CIF file. primitive boolean sets whether a
        conventional cell structure or primitive cell structure is returned.

        Args:
            primitive (bool): Set to False to return conventional unit cells.
                Defaults to True.

        Returns:
            List of Structures.
        """
        structures = []
        for d in self._cif.data.values():
            try:
                s = self._get_structure(d, primitive)
                if s:
                    structures.append(s)
            except (KeyError, ValueError) as exc:
                # Warn the user (Errors should never pass silently)
                # A user reported a problem with cif files produced by Avogadro
                # in which the atomic coordinates are in Cartesian coords.
                warnings.warn(str(exc))
        return structures

    def as_dict(self):
        d = OrderedDict()
        for k, v in self._cif.data.items():
            d[k] = {}
            for k2, v2 in v.data.items():
                d[k][k2] = v2
        return d


class CifWriter:
    """
    A wrapper around CifFile to write CIF files from pymatgen structures.

    Args:
        struct (Structure): A pymatgen.core.structure.Structure object.
        find_spacegroup (bool): Whether to find spacegroup.
            If so, spacegroup information is written.
    """

    def __init__(self, struct, find_spacegroup=False, symprec=None):
        """
        Args:
            struct (Structure): structure to write
            find_spacegroup (bool): whether to try to determine the spacegroup
            symprec (float): If not none, finds the symmetry of the structure
                and writes the cif with symmetry information. Passes symprec
                to the SpacegroupAnalyzer
        """
        format_str = "{:.8f}"

        block = OrderedDict()
        loops = []
        latt = struct.lattice
        comp = struct.composition
        no_oxi_comp = comp.element_composition
        spacegroup = ("P 1", 1)
        if symprec is not None:
            sf = SpacegroupAnalyzer(struct, symprec)
            spacegroup = (sf.get_spacegroup_symbol(),
                          sf.get_spacegroup_number())
        elif find_spacegroup:
            sf = SpacegroupAnalyzer(struct, 0.001)
            spacegroup = (sf.get_spacegroup_symbol(),
                          sf.get_spacegroup_number())
        block["_symmetry_space_group_name_H-M"] = spacegroup[0]
        for cell_attr in ['a', 'b', 'c']:
            block["_cell_length_" + cell_attr] = format_str.format(
                getattr(latt, cell_attr))
        for cell_attr in ['alpha', 'beta', 'gamma']:
            block["_cell_angle_" + cell_attr] = format_str.format(
                getattr(latt, cell_attr))
        block["_symmetry_Int_Tables_number"] = spacegroup[1]
        block["_chemical_formula_structural"] = no_oxi_comp.reduced_formula
        block["_chemical_formula_sum"] = no_oxi_comp.formula
        block["_cell_volume"] = latt.volume.__str__()

        reduced_comp = no_oxi_comp.reduced_composition
        el = no_oxi_comp.elements[0]
        amt = comp[el]
        fu = int(amt / reduced_comp[Element(el.symbol)])

        block["_cell_formula_units_Z"] = str(fu)

        if symprec is None:
            block["_symmetry_equiv_pos_site_id"] = ["1"]
            block["_symmetry_equiv_pos_as_xyz"] = ["x, y, z"]
        else:
            sf = SpacegroupAnalyzer(struct, symprec)
            ops = [op.as_xyz_string() for op in sf.get_symmetry_operations()]
            block["_symmetry_equiv_pos_site_id"] = \
                ["%d" % i for i in range(1, len(ops) + 1)]
            block["_symmetry_equiv_pos_as_xyz"] = ops

        loops.append(["_symmetry_equiv_pos_site_id",
                      "_symmetry_equiv_pos_as_xyz"])

        contains_oxidation = True
        try:
            symbol_to_oxinum = OrderedDict([
                (el.__str__(), float(el.oxi_state))
                for el in sorted(comp.elements)])
        except AttributeError:
            symbol_to_oxinum = OrderedDict([(el.symbol, 0) for el in
                                            sorted(comp.elements)])
            contains_oxidation = False
        if contains_oxidation:
            block["_atom_type_symbol"] = symbol_to_oxinum.keys()
            block["_atom_type_oxidation_number"] = symbol_to_oxinum.values()
            loops.append(["_atom_type_symbol", "_atom_type_oxidation_number"])

        atom_site_type_symbol = []
        atom_site_symmetry_multiplicity = []
        atom_site_fract_x = []
        atom_site_fract_y = []
        atom_site_fract_z = []
        atom_site_label = []
        atom_site_occupancy = []
        count = 1
        if symprec is None:
            for site in struct:
                for sp, occu in site.species_and_occu.items():
                    atom_site_type_symbol.append(sp.__str__())
                    atom_site_symmetry_multiplicity.append("1")
                    atom_site_fract_x.append("{0:f}".format(site.a))
                    atom_site_fract_y.append("{0:f}".format(site.b))
                    atom_site_fract_z.append("{0:f}".format(site.c))
                    atom_site_label.append("{}{}".format(sp.symbol, count))
                    atom_site_occupancy.append(occu.__str__())
                    count += 1
        else:
            for group in sf.get_symmetrized_structure().equivalent_sites:
                site = group[0]
                for sp, occu in site.species_and_occu.items():
                    atom_site_type_symbol.append(sp.__str__())
                    atom_site_symmetry_multiplicity.append("%d" % len(group))
                    atom_site_fract_x.append("{0:f}".format(site.a))
                    atom_site_fract_y.append("{0:f}".format(site.b))
                    atom_site_fract_z.append("{0:f}".format(site.c))
                    atom_site_label.append("{}{}".format(sp.symbol, count))
                    atom_site_occupancy.append(occu.__str__())
                    count += 1

        block["_atom_site_type_symbol"] = atom_site_type_symbol
        block["_atom_site_label"] = atom_site_label
        block["_atom_site_symmetry_multiplicity"] = \
            atom_site_symmetry_multiplicity
        block["_atom_site_fract_x"] = atom_site_fract_x
        block["_atom_site_fract_y"] = atom_site_fract_y
        block["_atom_site_fract_z"] = atom_site_fract_z
        block["_atom_site_occupancy"] = atom_site_occupancy
        loops.append(["_atom_site_type_symbol",
                      "_atom_site_label",
                      "_atom_site_symmetry_multiplicity",
                      "_atom_site_fract_x",
                      "_atom_site_fract_y",
                      "_atom_site_fract_z",
                      "_atom_site_occupancy"])
        d = OrderedDict()
        d[comp.reduced_formula] = CifBlock(block, loops, comp.reduced_formula)
        self._cf = CifFile(d)

    def __str__(self):
        """
        Returns the cif as a string.
        """
        return self._cf.__str__()

    def write_file(self, filename):
        """
        Write the cif file.
        """
        with zopen(filename, "wt") as f:
            f.write(self.__str__())


def str2float(text):
    """
    Remove uncertainty brackets from strings and return the float.
    """
    try:
        return float(re.sub("\(.+\)", "", text))
    except TypeError:
        if isinstance(text, list) and len(text) == 1:
            return float(re.sub("\(.+\)", "", text[0]))<|MERGE_RESOLUTION|>--- conflicted
+++ resolved
@@ -315,30 +315,6 @@
                 return getattr(Lattice, lattice_type)(*(lengths+angles))
 
         except KeyError:
-<<<<<<< HEAD
-            #Missing Key search for cell setting
-            for lattice_lable in ["_symmetry_cell_setting",
-                                  "_space_group_crystal_system"]:
-                if data.data.get(lattice_lable):
-                    lattice_type = data.data.get(lattice_lable).lower()
-                    try:
-
-                        required_args = getargspec(getattr(Lattice,
-                                                               lattice_type)
-                                                        ).args
-
-                        lengths = (l for l in length_strings if l in
-                                                        required_args)
-                        angles = (a for a in angle_strings if a in
-                                                        required_args)
-                        return self.get_lattice(data, lengths, angles,
-                                                lattice_type=lattice_type)
-                    except AttributeError as exc:
-                        warnings.warn(exc)
-
-                else:
-                    return None
-=======
             try:
                 sympos = data["_symmetry_equiv_pos_as_xyz_"]
             except KeyError:
@@ -353,7 +329,6 @@
             if m:
                 return m.group(1)[:2].capitalize()
             return ""
->>>>>>> 69dc3c46
 
     def get_symops(self, data):
         """
