#!/usr/bin/env python

"""
This module provides classes used to define a non-periodic molecule and a
periodic structure.
"""

from __future__ import division

__author__ = "Shyue Ping Ong"
__copyright__ = "Copyright 2011, The Materials Project"
__version__ = "2.0"
__maintainer__ = "Shyue Ping Ong"
__email__ = "shyuep@gmail.com"
__status__ = "Production"
__date__ = "Sep 23, 2011"


import math
import os
import json
import collections
import itertools
from abc import ABCMeta, abstractmethod, abstractproperty
import random

import numpy as np

from fractions import gcd
from pymatgen.core.operations import SymmOp
from pymatgen.core.lattice import Lattice
from pymatgen.core.periodic_table import Element, Specie, \
    smart_element_or_specie
from pymatgen.serializers.json_coders import MSONable
from pymatgen.core.sites import Site, PeriodicSite
from pymatgen.core.bonds import CovalentBond, get_bond_length
from pymatgen.core.composition import Composition
from pymatgen.util.coord_utils import get_points_in_sphere_pbc, get_angle, \
    pbc_all_distances
from pymatgen.util.decorators import singleton
from pymatgen.core.units import Mass, Length


class SiteCollection(collections.Sequence):
    """
    Basic SiteCollection. Essentially a sequence of Sites or PeriodicSites.
    This serves as a base class for Molecule (a collection of Site, i.e., no
    periodicity) and Structure (a collection of PeriodicSites, i.e.,
    periodicity). Not meant to be instantiated directly.
    """
    __metaclass__ = ABCMeta

    #Tolerance in Angstrom for determining if sites are too close.
    DISTANCE_TOLERANCE = 0.01

    @abstractproperty
    def sites(self):
        """
        Returns a tuple of sites.
        """
        return

    @abstractmethod
    def get_distance(self, i, j):
        """
        Returns distance between sites at index i and j.

        Args:
            i:
                Index of first site
            j:
                Index of second site

        Returns:
            Distance between sites at index i and index j.
        """
        return

    @property
    def distance_matrix(self):
        """
        Returns the distance matrix between all sites in the structure. For
        periodic structures, this should return the nearest image distance.
        """
        nsites = len(self)
        distmatrix = np.zeros((nsites, nsites))
        for i, j in itertools.combinations(xrange(nsites), 2):
            dist = self.get_distance(i, j)
            distmatrix[i, j] = dist
            distmatrix[j, i] = dist
        return distmatrix

    @property
    def species(self):
        """
        List of species at each site of the structure.
        Only works for ordered structures.
        Disordered structures will raise an AttributeError.
        """
        return [site.specie for site in self]

    @property
    def species_and_occu(self):
        """
        List of species and occupancies at each site of the structure.
        """
        return [site.species_and_occu for site in self]

    @property
    def ntypesp(self):
        """Number of types of atoms."""
        return len(self.types_of_specie)

    @property
    def types_of_specie(self):
        """
        List of types of specie. Only works for ordered structures.
        Disordered structures will raise an AttributeError.
        """
        # Cannot use set since we want a deterministic algorithm.
        types = []
        for site in self:
            if site.specie not in types:
                types.append(site.specie)
        return types

    def group_by_types(self):
        """Iterate over species grouped by type"""
        for t in self.types_of_specie:
            for site in self:
                if site.specie == t:
                    yield site

    def indices_from_symbol(self, symbol):
        """
        Returns a tuple with the sequential indices of the sites
        that contain an element with the given chemical symbol.
        """
        indices = []
        for i, specie in enumerate(self.species):
            if specie.symbol == symbol:
                indices.append(i)
        return tuple(indices)

    @property
    def symbol_set(self):
        """
        Tuple with the set of chemical symbols.
        Note that len(symbol_set) == len(types_of_specie)
        """
        return tuple([specie.symbol for specie in self.types_of_specie])

    @property
    def atomic_numbers(self):
        """List of atomic numbers."""
        return [site.specie.number for site in self]

    @property
    def site_properties(self):
        """
        Returns the site properties as a dict of sequences. E.g.,
        {"magmom": (5,-5), "charge": (-4,4)}.
        """
        props = collections.defaultdict(list)
        for site in self:
            for k, v in site.properties.items():
                props[k].append(v)
        return props

    def __contains__(self, site):
        return site in self.sites

    def __iter__(self):
        return self.sites.__iter__()

    def __getitem__(self, ind):
        return self.sites[ind]

    def __len__(self):
        return len(self.sites)

    def __hash__(self):
        #for now, just use the composition hash code.
        return self.composition.__hash__()

    @property
    def num_sites(self):
        """
        Number of sites.
        """
        return len(self)

    @property
    def cart_coords(self):
        """
        Returns a list of the cartesian coordinates of sites in the structure.
        """
        return [site.coords for site in self]

    @property
    def formula(self):
        """
        Returns the formula.
        """
        return self.composition.formula

    @property
    def composition(self):
        """
        Returns the composition
        """
        elmap = collections.defaultdict(float)
        for site in self:
            for species, occu in site.species_and_occu.items():
                elmap[species] += occu
        return Composition(elmap)

    @property
    def charge(self):
        """
        Returns the net charge of the structure based on oxidation states. If
        Elements are found, a charge of 0 is assumed.
        """
        charge = 0
        for site in self:
            for specie, amt in site.species_and_occu.items():
                charge += getattr(specie, "oxi_state", 0) * amt
        return charge

    @property
    def is_ordered(self):
        """
        Checks if structure is ordered, meaning no partial occupancies in any
        of the sites.
        """
        return all((site.is_ordered for site in self))

    def get_angle(self, i, j, k):
        """
        Returns angle specified by three sites.

        Args:
            i:
                Index of first site.
            j:
                Index of second site.
            k:
                Index of third site.

        Returns:
            Angle in degrees.
        """
        v1 = self[i].coords - self[j].coords
        v2 = self[k].coords - self[j].coords
        return get_angle(v1, v2, units="degrees")

    def get_dihedral(self, i, j, k, l):
        """
        Returns dihedral angle specified by four sites.

        Args:
            i:
                Index of first site
            j:
                Index of second site
            k:
                Index of third site
            l:
                Index of fourth site

        Returns:
            Dihedral angle in degrees.
        """
        v1 = self[k].coords - self[l].coords
        v2 = self[j].coords - self[k].coords
        v3 = self[i].coords - self[j].coords
        v23 = np.cross(v2, v3)
        v12 = np.cross(v1, v2)
        return math.degrees(math.atan2(np.linalg.norm(v2) * np.dot(v1, v23),
                            np.dot(v12, v23)))

    def is_valid(self, tol=DISTANCE_TOLERANCE):
        """
        True if SiteCollection does not contain atoms that are too close
        together.

        Args:
            tol:
                Distance tolerance. Default is 0.01A.
        """
        for s1, s2 in itertools.combinations(self.sites, 2):
            if s1.distance(s2) < tol:
                return False
        return True


class IStructure(SiteCollection, MSONable):
    """
    Basic immutable Structure object with periodicity. Essentially a sequence
    of PeriodicSites having a common lattice. IStructure is made to be
    immutable so that they can function as keys in a dict. To make
    modifications, use the standard Structure object instead. Structure
    extends Sequence and Hashable, which means that in many cases,
    it can be used like any Python sequence. Iterating through a
    structure is equivalent to going through the sites in sequence.
    """

    def __init__(self, lattice, species, coords, validate_proximity=False,
                 to_unit_cell=False, coords_are_cartesian=False,
                 site_properties=None):
        """
        Create a periodic structure.

        Args:
            lattice:
                The lattice, either as a pymatgen.core.lattice.Lattice or
                simply as any 2D array. Each row should correspond to a lattice
                vector. E.g., [[10,0,0], [20,10,0], [0,0,30]] specifies a
                lattice with lattice vectors [10,0,0], [20,10,0] and [0,0,30].
            species:
                List of species on each site. Can take in flexible input,
                including:

                i.  A sequence of element / specie specified either as string
                    symbols, e.g. ["Li", "Fe2+", "P", ...] or atomic numbers,
                    e.g., (3, 56, ...) or actual Element or Specie objects.

                ii. List of dict of elements/species and occupancies, e.g.,
                    [{"Fe" : 0.5, "Mn":0.5}, ...]. This allows the setup of
                    disordered structures.
            fractional_coords:
                list of fractional coordinates of each species.
            validate_proximity:
                Whether to check if there are sites that are less than 0.01 Ang
                apart. Defaults to False.
            coords_are_cartesian:
                Set to True if you are providing coordinates in cartesian
                coordinates. Defaults to False.
            site_properties:
                Properties associated with the sites as a dict of sequences,
                e.g., {"magmom":[5,5,5,5]}. The sequences have to be the same
                length as the atomic species and fractional_coords.
                Defaults to None for no properties.
        """
        if len(species) != len(coords):
            raise StructureError("The list of atomic species must be of the"
                                 "same length as the list of fractional"
                                 " coordinates.")

        if isinstance(lattice, Lattice):
            self._lattice = lattice
        else:
            self._lattice = Lattice(lattice)

        sites = []
        for i in xrange(len(species)):
            prop = None
            if site_properties:
                prop = {k: v[i] for k, v in site_properties.items()}
            sites.append(
                PeriodicSite(species[i], coords[i], self._lattice,
                             to_unit_cell,
                             coords_are_cartesian=coords_are_cartesian,
                             properties=prop))
        self._sites = tuple(sites)
        if validate_proximity and not self.is_valid():
            raise StructureError(("Structure contains sites that are ",
                                  "less than 0.01 Angstrom apart!"))

    @classmethod
    def from_sites(cls, sites, validate_proximity=False,
                   to_unit_cell=False):
        """
        Convenience constructor to make a Structure from a list of sites.

        Args:
            sites:
                Sequence of PeriodicSites. Sites must have the same lattice.
            validate_proximity:
                Whether to check if there are sites that are less than 0.01 Ang
                apart. Defaults to False.
            to_unit_cell:
                Whether to translate sites into the unit cell.
        """
        props = collections.defaultdict(list)
        lattice = None
        for site in sites:
            if not lattice:
                lattice = site.lattice
            elif site.lattice != lattice:
                raise ValueError("Sites must belong to the same lattice")
            for k, v in site.properties.items():
                props[k].append(v)
        return cls(lattice, [site.species_and_occu for site in sites],
                   [site.frac_coords for site in sites],
                   site_properties=props,
                   validate_proximity=validate_proximity,
                   to_unit_cell=to_unit_cell)

    @property
    def sites(self):
        """
        Returns an iterator for the sites in the Structure.
        """
        return self._sites

    @property
    def lattice(self):
        """
        Lattice of the structure.
        """
        return self._lattice

    @property
    def reciprocal_lattice(self):
        """
        Reciprocal lattice of the structure.
        """
        return self._lattice.reciprocal_lattice

    def lattice_vectors(self, space="r"):
        """
        Returns the vectors of the unit cell in Angstrom.

        Args:
            space:
                "r" for real space vectors, "g" for reciprocal space basis
                vectors.
        """
        if space.lower() == "r":
            return self.lattice.matrix
        if space.lower() == "g":
            return self.lattice.reciprocal_lattice.matrix
        raise ValueError("Wrong value for space: %s " % space)

    @property
    def density(self):
        """
        Returns the density in units of g/cc
        """
        m = Mass(self.composition.weight, "amu")
        return m.to("g") / (self.volume * Length(1, "ang").to("cm") ** 3)

    def __eq__(self, other):
        if other is None:
            return False
        if len(self) != len(other):
            return False
        if self._lattice != other._lattice:
            return False
        for site in self:
            if site not in other:
                return False
        return True

    def __ne__(self, other):
        return not self.__eq__(other)

    def __hash__(self):
        # For now, just use the composition hash code.
        return self.composition.__hash__()

    @property
    def frac_coords(self):
        """
        Returns the fractional coordinates.
        """
        return [site.frac_coords for site in self._sites]

    @property
    def volume(self):
        """
        Returns the volume of the structure.
        """
        return self._lattice.volume

    def get_distance(self, i, j, jimage=None):
        """
        Get distance between site i and j assuming periodic boundary
        conditions. If the index jimage of two sites atom j is not specified it
        selects the jimage nearest to the i atom and returns the distance and
        jimage indices in terms of lattice vector translations if the index
        jimage of atom j is specified it returns the distance between the i
        atom and the specified jimage atom.

        Args:
            i:
                Index of first site
            j:
                Index of second site
            jimage:
                Number of lattice translations in each lattice direction.

                Default is None for nearest image.

        Returns:
            distance
        """
        return self[i].distance(self[j], jimage)

    def get_sites_in_sphere(self, pt, r, include_index=False):
        """
        Find all sites within a sphere from the point. This includes sites
        in other periodic images.

        Algorithm:

        1. place sphere of radius r in crystal and determine minimum supercell
           (parallelpiped) which would contain a sphere of radius r. for this
           we need the projection of a_1 on a unit vector perpendicular
           to a_2 & a_3 (i.e. the unit vector in the direction b_1) to
           determine how many a_1"s it will take to contain the sphere.

           Nxmax = r * length_of_b_1 / (2 Pi)

        2. keep points falling within r.

        Args:
            pt:
                cartesian coordinates of center of sphere.
            r:
                radius of sphere.
            include_index:
                boolean that determines whether the non-supercell site index
                is included in the returned data

        Returns:
            [(site, dist) ...] since most of the time, subsequent processing
            requires the distance.
        """
        site_fcoords = np.mod(self.frac_coords, 1)
        neighbors = []
        for fcoord, dist, i in get_points_in_sphere_pbc(self._lattice,
                                                        site_fcoords, pt, r):
            nnsite = PeriodicSite(self[i].species_and_occu,
                                  fcoord, self._lattice,
                                  properties=self[i].properties)
            neighbors.append((nnsite, dist) if not include_index
                             else (nnsite, dist, i))
        return neighbors

    def get_neighbors(self, site, r, include_index=False):
        """
        Get all neighbors to a site within a sphere of radius r.  Excludes the
        site itself.

        Args:
            site:
                site, which is the center of the sphere.
            r:
                radius of sphere.
            include_index:
                boolean that determines whether the non-supercell site index
                is included in the returned data

        Returns:
            [(site, dist) ...] since most of the time, subsequent processing
            requires the distance.
        """
        nn = self.get_sites_in_sphere(site.coords, r,
                                      include_index=include_index)
        return [d for d in nn if site != d[0]]

    def get_all_neighbors(self, r, include_index=False):
        """
        Get neighbors for each atom in the unit cell, out to a distance r
        Returns a list of list of neighbors for each site in structure.
        Use this method if you are planning on looping over all sites in the
        crystal. If you only want neighbors for a particular site, use the
        method get_neighbors as it may not have to build such a large supercell
        However if you are looping over all sites in the crystal, this method
        is more efficient since it only performs one pass over a large enough
        supercell to contain all possible atoms out to a distance r.
        The return type is a [(site, dist) ...] since most of the time,
        subsequent processing requires the distance.

        Args:
            r:
                radius of sphere.
            include_index:
                boolean that determines whether the non-supercell site index
                is included in the returned data

        Returns:
            A list of a list of nearest neighbors for each site, i.e.,
            [[(site, dist, index) ...], ..]
            Index only supplied if include_index = True.
            The index is the index of the site in the original (non-supercell)
            structure. This is needed for ewaldmatrix by keeping track of which
            sites contribute to the ewald sum.
        """

        # Use same algorithm as get_sites_in_sphere to determine supercell but
        # loop over all atoms in crystal
        recp_len = self.lattice.reciprocal_lattice.abc
        sr = r + 0.15
        nmax = [sr * l / (2 * math.pi) for l in recp_len]
        site_nminmax = []
        floor = math.floor
        for site in self:
            pcoords = site.frac_coords
            inmax = [int(floor(pcoords[i] + nmax[i])) for i in xrange(3)]
            inmin = [int(floor(pcoords[i] - nmax[i])) for i in xrange(3)]
            site_nminmax.append(zip(inmin, inmax))

        nmin = [min([i[j][0] for i in site_nminmax]) for j in xrange(3)]
        nmax = [max([i[j][1] for i in site_nminmax]) for j in xrange(3)]

        all_ranges = [range(nmin[i], nmax[i] + 1) for i in xrange(3)]

        neighbors = [list() for i in xrange(len(self._sites))]
        all_fcoords = np.mod(self.frac_coords, 1)

        site_coords = np.array(self.cart_coords)
        latt = self._lattice
        frac_2_cart = latt.get_cartesian_coords
        n = len(self)
        indices = np.array(range(n))
        for image in itertools.product(*all_ranges):
            for (j, fcoord) in enumerate(all_fcoords):
                fcoords = fcoord + image
                coords = frac_2_cart(fcoords)
                submat = np.tile(coords, (n, 1))
                dists = np.power(site_coords - submat, 2)
                dists = np.sqrt(dists.sum(axis=1))
                withindists = (dists <= r) * (dists > 1e-8)
                sp = self[j].species_and_occu
                props = self[j].properties
                for i in indices[withindists]:
                    nnsite = PeriodicSite(sp, fcoords, latt,
                                          properties=props)
                    item = (nnsite, dists[i], j) if include_index else (
                        nnsite, dists[i])
                    neighbors[i].append(item)
        return neighbors

    def get_neighbors_in_shell(self, origin, r, dr):
        """
        Returns all sites in a shell centered on origin (coords) between radii
        r-dr and r+dr.

        Args:
            origin:
                cartesian coordinates of center of sphere.
            r:
                inner radius of shell.
            dr:
                width of shell.

        Returns:
            [(site, dist) ...] since most of the time, subsequent processing
            requires the distance.
        """
        outer = self.get_sites_in_sphere(origin, r + dr)
        inner = r - dr
        return [(site, dist) for (site, dist) in outer if dist > inner]

    def get_sorted_structure(self):
        """
        Get a sorted copy of the structure.
        Sites are sorted by the electronegativity of the species.
        """
        sites = sorted(self)
        return self.__class__.from_sites(sites)

    def get_reduced_structure(self, reduction_algo="niggli"):
        """
        Get a reduced structure.

        Args:
            reduction_algo:
                The lattice reduction algorithm to use. Currently supported
                options are "niggli" or "LLL".
        """
        if reduction_algo == "niggli":
            reduced_latt = self._lattice.get_niggli_reduced_lattice()
        elif reduction_algo == "LLL":
            reduced_latt = self._lattice.get_lll_reduced_lattice()
        else:
            raise ValueError("Invalid reduction algo : {}"
                             .format(reduction_algo))

        return self.__class__(reduced_latt, self.species_and_occu,
                              self.cart_coords,
                              coords_are_cartesian=True, to_unit_cell=True)

    def copy(self, site_properties=None, sanitize=False):
        """
        Convenience method to get a copy of the structure, with options to add
        site properties.

        Args:
            site_properties:
                Properties to add or override. The properties are specified in
                the same way as the constructor, i.e., as a dict of the form
                {property: [values]}. The properties should be in the order of
                the *original* structure if you are performing sanitization.
            sanitize:
                If True, this method will return a sanitized structure.
                Sanitization performs a few things: (i) The sites are sorted
                by electronegativity, (ii) a LLL lattice reduction is carried
                out to obtain a relatively orthogonalized cell, (iii) all
                fractional coords for sites are mapped into the unit cell.

        Returns:
            A copy of the Structure, with optionally new site_properties and
            optionally sanitized.
        """
        props = self.site_properties
        if site_properties:
            props.update(site_properties)
        if not sanitize:
            return self.__class__(self._lattice,
                                  self.species_and_occu,
                                  self.frac_coords,
                                  site_properties=props)
        else:
            reduced_latt = self._lattice.get_lll_reduced_lattice()
            new_sites = []
            for i, site in enumerate(self):
                frac_coords = reduced_latt.get_fractional_coords(site.coords)
                site_props = {}
                for p in props:
                    site_props[p] = props[p][i]
                new_sites.append(PeriodicSite(site.species_and_occu,
                                              frac_coords, reduced_latt,
                                              to_unit_cell=True,
                                              properties=site_props))
            new_sites = sorted(new_sites)
            return self.__class__.from_sites(new_sites)

    def interpolate(self, end_structure, nimages=10,
                    interpolate_lattices=False, pbc=True):
        """
        Interpolate between this structure and end_structure. Useful for
        construction of NEB inputs.

        Args:
            end_structure:
                structure to interpolate between this structure and end.
            nimages:
                number of interpolation images. Defaults to 10 images.
            interpolate_lattices:
                whether to interpolate the lattices. Interpolates the lengths
                and angles (rather than the matrix) so orientation may be
                affected.
            pbc:
                whether to use periodic boundary conditions to find the
                shortest path between endpoints.

        Returns:
            List of interpolated structures. The starting and ending
            structures included as the first and last structures respectively.
            A total of (nimages + 1) structures are returned.
        """
        #Check length of structures
        if len(self) != len(end_structure):
            raise ValueError("Structures have different lengths!")

        if interpolate_lattices:
            #interpolate lattices
            lstart = np.array(self.lattice.lengths_and_angles)
            lend = np.array(end_structure.lattice.lengths_and_angles)
            lvec = lend - lstart

        #Check that both structures have the same lattice
        elif not self.lattice == end_structure.lattice:
            raise ValueError("Structures with different lattices!")

        #Check that both structures have the same species
        for i in range(0, len(self)):
            if self[i].species_and_occu != end_structure[i].species_and_occu:
                raise ValueError("Different species!\nStructure 1:\n" +
                                 str(self) + "\nStructure 2\n" +
                                 str(end_structure))

        start_coords = np.array(self.frac_coords)
        end_coords = np.array(end_structure.frac_coords)
        vec = end_coords - start_coords
        if pbc:
            vec -= np.round(vec)
        sp = self.species_and_occu
        structs = []
        for x in xrange(nimages+1):
            if interpolate_lattices:
                l_a = lstart + x / nimages * lvec
                l = Lattice.from_lengths_and_angles(*l_a)
            else:
                l = self.lattice
            fcoords = start_coords + x / nimages * vec
            structs.append(self.__class__(l, sp, fcoords,
                           site_properties=self.site_properties))
        return structs

    def get_primitive_structure(self, tolerance=0.25):
        """
        This finds a smaller unit cell than the input. Sometimes it doesn"t
        find the smallest possible one, so this method is recursively called
        until it is unable to find a smaller cell.

        The method works by finding possible smaller translations
        and then using that translational symmetry instead of one of the
        lattice basis vectors if more than one vector is found (usually the
        case for large cells) the one with the smallest norm is used.

        Things are done in fractional coordinates because its easier to
        translate back to the unit cell.

        NOTE: if the tolerance is greater than 1/2 the minimum inter-site
        distance, the algorithm may find 2 non-equivalent sites that are
        within tolerance of each other. The algorithm will reject this
        lattice.

        Args:
            tolerance:
                Tolerance for each coordinate of a particular site. For
                example, [0.5, 0, 0.5] in cartesian coordinates will be
                considered to be on the same coordinates as [0, 0, 0] for a
                tolerance of 0.5. Defaults to 0.5.

        Returns:
            The most primitive structure found. The returned structure is
            guaranteed to have len(new structure) <= len(structure).
        """
        original_volume = self.volume

        #get the possible symmetry vectors
        sites = sorted(self._sites, key=lambda site: site.species_string)
        grouped_sites = [list(a[1]) for a
                         in itertools.groupby(sites,
                                              key=lambda s: s.species_string)]

        num_fu = reduce(gcd, map(len, grouped_sites))
        min_vol = original_volume * 0.5 / num_fu

        min_site_list = min(grouped_sites, key=lambda group: len(group))

        min_site_list = [site.to_unit_cell for site in min_site_list]
        org = min_site_list[0].coords
        possible_vectors = [min_site_list[i].coords - org
                            for i in xrange(1, len(min_site_list))]

        #Let's try to use the shortest vector possible first. Allows for faster
        #convergence to primitive cell.
        possible_vectors = sorted(possible_vectors,
                                  key=lambda x: np.linalg.norm(x))

        # Pre-create a few varibles for faster lookup.
        all_coords = [site.coords for site in sites]
        all_sp = [site.species_and_occu for site in sites]
        new_structure = None

        #all lattice points need to be projected to 0 under new basis
        l_points = np.array([[0, 0, 1], [0, 1, 0], [0, 1, 1], [1, 0, 0],
                             [1, 0, 1], [1, 1, 0], [1, 1, 1]])
        l_points = self._lattice.get_cartesian_coords(l_points)

        for v, repl_pos in itertools.product(possible_vectors, xrange(3)):
            #Try combinations of new lattice vectors with existing lattice
            #vectors.
            latt = self._lattice.matrix
            latt[repl_pos] = v

            #Exclude coplanar lattices from consideration.
            if abs(np.dot(np.cross(latt[0], latt[1]), latt[2])) < min_vol:
                continue
            latt = Lattice(latt)

            #Convert to fractional tol
            tol = tolerance / np.array(latt.abc)

            #check validity of new basis
            new_l_points = latt.get_fractional_coords(l_points)
            f_l_dist = np.abs(new_l_points - np.round(new_l_points))
            if np.any(f_l_dist > tol[None, None, :]):
                continue

            all_frac = latt.get_fractional_coords(np.array(all_coords))

            #calculate grouping of equivalent sites, represented by
            #adjacency matrix
            fdist = all_frac[None, :, :] - all_frac[:, None, :]
            fdist = np.abs(fdist - np.round(fdist))
            groups = np.all(fdist < tol[None, None, :], axis=2)

            #check that all group sizes are the same
            sizes = np.unique(np.sum(groups, axis=0))
            if len(sizes) > 1:
                continue

            #check that reduction in number of sites was by the same
            #amount as the volume reduction
            if round(self._lattice.volume / latt.volume) != sizes[0]:
                continue

            new_sp = []
            new_frac = []
            #this flag is set to ensure that all sites in a group are
            #the same species, it is set to false if a group is found
            #where this is not the case
            correct = True

            added = np.zeros(len(groups), dtype='bool')
            for i, g in enumerate(groups):
                if added[i]:
                    continue
                indices = np.where(g)[0]
                i0 = indices[0]
                sp = all_sp[i0]
                added[indices] = 1
                if not all([all_sp[i] == sp for i in indices]):
                    correct = False
                    break
                new_sp.append(all_sp[i0])
                new_frac.append(all_frac[i0])

            if correct:
                new_structure = self.__class__(
                    latt, new_sp, new_frac, to_unit_cell=True)
                break

        if new_structure and len(new_structure) != len(self):
            # If a more primitive structure has been found, try to find an
            # even more primitive structure again.
            return new_structure.get_primitive_structure(tolerance=tolerance)
        else:
            return self

    def __repr__(self):
        outs = ["Structure Summary", repr(self.lattice)]
        for s in self:
            outs.append(repr(s))
        return "\n".join(outs)

    def __str__(self):
        outs = ["Structure Summary ({s})".format(s=str(self.composition)),
                "Reduced Formula: {}"
                .format(self.composition.reduced_formula)]
        to_s = lambda x: "%0.6f" % x
        outs.append("abc   : " + " ".join([to_s(i).rjust(10)
                                           for i in self.lattice.abc]))
        outs.append("angles: " + " ".join([to_s(i).rjust(10)
                                           for i in self.lattice.angles]))
        outs.append("Sites ({i})".format(i=len(self)))
        for i, site in enumerate(self):
            outs.append(" ".join([str(i + 1), site.species_string,
                                  " ".join([to_s(j).rjust(12)
                                            for j in site.frac_coords])]))
        return "\n".join(outs)

    @property
    def to_dict(self):
        """
        Json-serializable dict representation of Structure
        """
        latt_dict = self._lattice.to_dict
        del latt_dict["@module"]
        del latt_dict["@class"]

        d = {"@module": self.__class__.__module__,
             "@class": self.__class__.__name__,
             "lattice": latt_dict, "sites": []}
        for site in self:
            site_dict = site.to_dict
            del site_dict["lattice"]
            del site_dict["@module"]
            del site_dict["@class"]
            d["sites"].append(site_dict)
        return d

    @classmethod
    def from_dict(cls, d):
        """
        Reconstitute a Structure object from a dict representation of Structure
        created using to_dict.

        Args:
            d:
                dict representation of structure.

        Returns:
            Structure object
        """
        lattice = Lattice.from_dict(d["lattice"])
        sites = [PeriodicSite.from_dict(sd, lattice) for sd in d["sites"]]
        return cls.from_sites(sites)

    def dot(self, coords_a, coords_b, space="r", frac_coords=False):
        """
        Compute the scalar producr of vector(s) either in real space or
        reciprocal space.
                                                                                                
        Args:
            coords:
                Array-like object with the coordinates.
            space:
               "r" for real space, "g" for reciprocal space.
            frac_coords:
                Boolean stating whether the vector corresponds to fractional or
                cartesian coordinates.

       Returns:
           one-dimensional `numpy` array.
        """
        lattice = {"r": self.lattice,
                   "g": self.reciprocal_lattice}[space.lower()]
        return lattice.dot(coords_a, coords_b, frac_coords=frac_coords)

    def norm(self, coords, space="r", frac_coords=True):
        """
        Compute the norm of vector(s) either in real space or reciprocal space.

        Args:
            coords:
                Array-like object with the coordinates.
            space:
               "r" for real space, "g" for reciprocal space.
            frac_coords:
                Boolean stating whether the vector corresponds to fractional or
                cartesian coordinates.

        Returns:
            one-dimensional `numpy` array.
        """
        return np.sqrt(self.dot(coords, coords, space=space,
                                frac_coords=frac_coords))


class IMolecule(SiteCollection, MSONable):
    """
    Basic immutable Molecule object without periodicity. Essentially a
    sequence of sites. IMolecule is made to be immutable so that they can
    function as keys in a dict. For a mutable molecule,
    use the :class:Molecule.

    Molecule extends Sequence and Hashable, which means that in many cases,
    it can be used like any Python sequence. Iterating through a molecule is
    equivalent to going through the sites in sequence.
    """

    def __init__(self, species, coords, charge=0,
                 spin_multiplicity=None, validate_proximity=False,
                 site_properties=None):
        """
        Creates a Molecule.

        Args:
            species:
                list of atomic species. Possible kinds of input include a list
                of dict of elements/species and occupancies, a List of
                elements/specie specified as actual Element/Specie, Strings
                ("Fe", "Fe2+") or atomic numbers (1,56).
            coords:
                list of cartesian coordinates of each species.
            charge:
                Charge for the molecule. Defaults to 0.
            spin_multiplicity:
                Spin multiplicity for molecule. Defaults to None,
                which means that the spin multiplicity is set to 1 if the
                molecule has no unpaired electrons and to 2 if there are
                unpaired electrons.
            validate_proximity:
                Whether to check if there are sites that are less than 1 Ang
                apart. Defaults to False.
            site_properties:
                Properties associated with the sites as a dict of sequences,
                e.g., {"magmom":[5,5,5,5]}. The sequences have to be the same
                length as the atomic species and fractional_coords.
                Defaults to None for no properties.
        """
        if len(species) != len(coords):
            raise StructureError(("The list of atomic species must be of the",
                                  " same length as the list of fractional ",
                                  "coordinates."))

        sites = []
        for i in xrange(len(species)):
            prop = None
            if site_properties:
                prop = {k: v[i] for k, v in site_properties.items()}
            sites.append(Site(species[i], coords[i], properties=prop))

        self._sites = tuple(sites)
        if validate_proximity and not self.is_valid():
            raise StructureError(("Molecule contains sites that are ",
                                  "less than 0.01 Angstrom apart!"))

        self._charge = charge
        nelectrons = 0
        for site in sites:
            for sp, amt in site.species_and_occu.items():
                nelectrons += sp.Z * amt
        nelectrons -= charge
        self._nelectrons = nelectrons
        if spin_multiplicity:
            if (nelectrons + spin_multiplicity) % 2 != 1:
                raise ValueError(
                    "Charge of {} and spin multiplicity of {} is"
                    " not possible for this molecule".format(
                    self._charge, spin_multiplicity))
            self._spin_multiplicity = spin_multiplicity
        else:
            self._spin_multiplicity = 1 if nelectrons % 2 == 0 else 2

    @property
    def charge(self):
        """
        Charge of molecule
        """
        return self._charge

    @property
    def spin_multiplicity(self):
        """
        Spin multiplicity of molecule.
        """
        return self._spin_multiplicity

    @property
    def nelectrons(self):
        """
        Number of electrons in the molecule.
        """
        return self._nelectrons

    @property
    def center_of_mass(self):
        """
        Center of mass of molecule.
        """
        center = np.zeros(3)
        total_weight = 0
        for site in self:
            wt = site.species_and_occu.weight
            center += site.coords * wt
            total_weight += wt
        return center / total_weight

    @property
    def sites(self):
        """
        Returns a tuple of sites in the Molecule.
        """
        return self._sites

    @classmethod
    def from_sites(cls, sites, charge=0, spin_multiplicity=None,
                   validate_proximity=False):
        """
        Convenience constructor to make a Molecule from a list of sites.

        Args:
            sites:
                Sequence of Sites.
        """
        props = collections.defaultdict(list)
        for site in sites:
            for k, v in site.properties.items():
                props[k].append(v)
        return cls([site.species_and_occu for site in sites],
                   [site.coords for site in sites],
                   charge=charge, spin_multiplicity=spin_multiplicity,
                   validate_proximity=validate_proximity,
                   site_properties=props)

    def break_bond(self, ind1, ind2, tol=0.2):
        """
        Returns two molecules based on breaking the bond between atoms at index
        ind1 and ind2.

        Args:
            ind1:
                Index of first site.
            ind2:
                Index of second site.
            tol:
                Relative tolerance to test. Basically, the code checks if the
                distance between the sites is less than (1 + tol) * typical
                bond distances. Defaults to 0.2, i.e., 20% longer.

        Returns:
            Two Molecule objects representing the two clusters formed from
            breaking the bond.
        """
        sites = self._sites
        clusters = [[sites[ind1]], [sites[ind2]]]

        sites = [sites[i] for i in xrange(len(sites)) if i not in (ind1, ind2)]

        def belongs_to_cluster(site, cluster):
            for test_site in cluster:
                if CovalentBond.is_bonded(site, test_site, tol=tol):
                    return True
            return False

        while len(sites) > 0:
            unmatched = []
            for site in sites:
                found = False
                for cluster in clusters:
                    if belongs_to_cluster(site, cluster):
                        cluster.append(site)
                        found = True
                        break
                if not found:
                    unmatched.append(site)

            if len(unmatched) == len(sites):
                raise ValueError("Not all sites are matched!")
            sites = unmatched

        return (self.__class__.from_sites(cluster)
                for cluster in clusters)

    def get_covalent_bonds(self, tol=0.2):
        """
        Determines the covalent bonds in a molecule.

        Args:
            tol:
                The tol to determine bonds in a structure. See
                CovalentBond.is_bonded.

        Returns:
            List of bonds
        """
        bonds = []
        for site1, site2 in itertools.combinations(self._sites, 2):
            if CovalentBond.is_bonded(site1, site2, tol):
                bonds.append(CovalentBond(site1, site2))
        return bonds

    def __eq__(self, other):
        if other is None:
            return False
        if len(self) != len(other):
            return False
        if self._charge != other._charge:
            return False
        if self._spin_multiplicity != other._spin_multiplicity:
            return False
        for site in self:
            if site not in other:
                return False
        return True

    def __ne__(self, other):
        return not self.__eq__(other)

    def __hash__(self):
        # For now, just use the composition hash code.
        return self.composition.__hash__()

    def __repr__(self):
        outs = ["Molecule Summary"]
        for s in self:
            outs.append(s.__repr__())
        return "\n".join(outs)

    def __str__(self):
        outs = ["Molecule Summary ({s})".format(s=str(self.composition)),
                "Reduced Formula: " + self.composition.reduced_formula,
                "Charge = {}, Spin Mult = {}".format(
                    self._charge, self._spin_multiplicity)]
        to_s = lambda x: "%0.6f" % x
        outs.append("Sites ({i})".format(i=len(self)))
        for i, site in enumerate(self):
            outs.append(" ".join([str(i + 1), site.species_string,
                                  " ".join([to_s(j).rjust(12) for j in
                                            site.coords])]))
        return "\n".join(outs)

    @property
    def to_dict(self):
        """
        Json-serializable dict representation of Molecule
        """
        d = {"@module": self.__class__.__module__,
             "@class": self.__class__.__name__,
             "charge": self._charge,
             "spin_multiplicity": self._spin_multiplicity,
             "sites": []}
        for site in self:
            site_dict = site.to_dict
            del site_dict["@module"]
            del site_dict["@class"]
            d["sites"].append(site_dict)
        return d

    @classmethod
    def from_dict(cls, d):
        """
        Reconstitute a Molecule object from a dict representation created using
        to_dict.

        Args:
            d:
                dict representation of Molecule.

        Returns:
            Molecule object
        """
        species = []
        coords = []
        props = collections.defaultdict(list)

        for site_dict in d["sites"]:
            species.append({Specie(sp["element"], sp["oxidation_state"])
                            if "oxidation_state" in sp else
                            Element(sp["element"]): sp["occu"]
                            for sp in site_dict["species"]})
            coords.append(site_dict["xyz"])
            siteprops = site_dict.get("properties", {})
            for k, v in siteprops.items():
                props[k].append(v)

        return cls(species, coords, charge=d.get("charge", 0),
                   spin_multiplicity=d.get("spin_multiplicity"),
                   site_properties=props)

    def get_distance(self, i, j):
        """
        Get distance between site i and j.

        Args:
            i:
                Index of first site
            j:
                Index of second site

        Returns:
            Distance between the two sites.
        """
        return self[i].distance(self[j])

    def get_sites_in_sphere(self, pt, r):
        """
        Find all sites within a sphere from a point.

        Args:
            pt:
                cartesian coordinates of center of sphere.
            r:
                radius of sphere.

        Returns:
            [(site, dist) ...] since most of the time, subsequent processing
            requires the distance.
        """
        neighbors = []
        for site in self._sites:
            dist = site.distance_from_point(pt)
            if dist <= r:
                neighbors.append((site, dist))
        return neighbors

    def get_neighbors(self, site, r):
        """
        Get all neighbors to a site within a sphere of radius r.  Excludes the
        site itself.

        Args:
            site:
                site, which is the center of the sphere.
            r:
                radius of sphere.

        Returns:
            [(site, dist) ...] since most of the time, subsequent processing
            requires the distance.
        """
        nn = self.get_sites_in_sphere(site.coords, r)
        return [(s, dist) for (s, dist) in nn if site != s]

    def get_neighbors_in_shell(self, origin, r, dr):
        """
        Returns all sites in a shell centered on origin (coords) between radii
        r-dr and r+dr.

        Args:
            origin:
                cartesian coordinates of center of sphere.
            r:
                inner radius of shell.
            dr:
                width of shell.

        Returns:
            [(site, dist) ...] since most of the time, subsequent processing
            requires the distance.
        """
        outer = self.get_sites_in_sphere(origin, r + dr)
        inner = r - dr
        return [(site, dist) for (site, dist) in outer if dist > inner]

    def get_boxed_structure(self, a, b, c, images=(1, 1, 1),
                            random_rotation=False, min_dist=1):
        """
        Creates a Structure from a Molecule by putting the Molecule in the
        center of a orthorhombic box. Useful for creating Structure for
        calculating molecules using periodic codes.

        Args:
            a:
                a-lattice parameter.
            b:
                b-lattice parameter.
            c:
                c-lattice parameter.
            images:
                No. of boxed images in each direction. Defaults to (1, 1, 1),
                meaning single molecule with 1 lattice parameter in each
                direction.
            random_rotation:
                Whether to apply a random rotation to each molecule. This
                jumbles all the molecules so that they are not exact images
                of each other.
            min_dist:
                The minimum distance that atoms should be from each other.
                This is only used if random_rotation is True. The randomized
                rotations are searched such that no two atoms are less than
                min_dist from each other.

        Returns:
            Structure containing molecule in a box.
        """
        coords = np.array(self.cart_coords)
        x_range = max(coords[:, 0]) - min(coords[:, 0])
        y_range = max(coords[:, 1]) - min(coords[:, 1])
        z_range = max(coords[:, 2]) - min(coords[:, 2])
        if a <= x_range or b <= y_range or c <= z_range:
            raise ValueError("Box is not big enough to contain Molecule.")
        lattice = Lattice.from_parameters(a * images[0], b * images[1],
                                          c * images[2],
                                          90, 90, 90)
        nimages = images[0] * images[1] * images[2]
        coords = []

        centered_coords = self.cart_coords - self.center_of_mass
        for i, j, k in itertools.product(range(images[0]), range(images[1]),
                                         range(images[2])):
            box_center = [(i + 0.5) * a, (j + 0.5) * b, (k + 0.5) * c]
            if random_rotation:
                while True:
                    op = SymmOp.from_origin_axis_angle(
                        (0, 0, 0), axis=np.random.rand(3),
                        angle=random.uniform(-180, 180))
                    m = op.rotation_matrix
                    new_coords = np.dot(m, centered_coords.T).T + box_center
                    if len(coords) == 0:
                        break
                    distances = pbc_all_distances(
                        lattice, lattice.get_fractional_coords(new_coords),
                        lattice.get_fractional_coords(coords))
                    if np.amin(distances) > min_dist:
                        break
            else:
                new_coords = centered_coords + box_center
            coords.extend(new_coords)
        sprops = {k: v * nimages for k, v in self.site_properties.items()}

        return Structure(lattice, self.species * nimages, coords,
                         coords_are_cartesian=True,
                         site_properties=sprops).get_sorted_structure()

    def get_centered_molecule(self):
        """
        Returns a Molecule centered at the center of mass.

        Returns:
            Molecule centered with center of mass at origin.
        """
        center = self.center_of_mass
        new_coords = np.array(self.cart_coords) - center
        return self.__class__(self.species_and_occu, new_coords,
                              charge=self._charge,
                              spin_multiplicity=self._spin_multiplicity,
                              site_properties=self.site_properties)


class Structure(IStructure):
    """
    Mutable version of structure. Much easier to use for editing,
    but cannot be used as a key in a dict.
    """
    __hash__ = None

    def __init__(self, lattice, species, coords, validate_proximity=False,
                 to_unit_cell=False, coords_are_cartesian=False,
                 site_properties=None):
        """
        Create a periodic structure.

        Args:
            lattice:
                The lattice, either as a pymatgen.core.lattice.Lattice or
                simply as any 2D array. Each row should correspond to a lattice
                vector. E.g., [[10,0,0], [20,10,0], [0,0,30]] specifies a
                lattice with lattice vectors [10,0,0], [20,10,0] and [0,0,30].
            species:
                List of species on each site. Can take in flexible input,
                including:

                i.  A sequence of element / specie specified either as string
                    symbols, e.g. ["Li", "Fe2+", "P", ...] or atomic numbers,
                    e.g., (3, 56, ...) or actual Element or Specie objects.

                ii. List of dict of elements/species and occupancies, e.g.,
                    [{"Fe" : 0.5, "Mn":0.5}, ...]. This allows the setup of
                    disordered structures.
            fractional_coords:
                list of fractional coordinates of each species.
            validate_proximity:
                Whether to check if there are sites that are less than 0.01 Ang
                apart. Defaults to False.
            coords_are_cartesian:
                Set to True if you are providing coordinates in cartesian
                coordinates. Defaults to False.
            site_properties:
                Properties associated with the sites as a dict of sequences,
                e.g., {"magmom":[5,5,5,5]}. The sequences have to be the same
                length as the atomic species and fractional_coords.
                Defaults to None for no properties.
        """
        IStructure.__init__(
            self, lattice, species, coords,
            validate_proximity=validate_proximity, to_unit_cell=to_unit_cell,
            coords_are_cartesian=coords_are_cartesian,
            site_properties=site_properties)

        self._sites = list(self._sites)

    def append(self, species, coords, coords_are_cartesian=False,
               validate_proximity=False, properties=None):
        """
        Append a site to the structure.

        Args:
            species:
                species of inserted site
            coords:
                coordinates of inserted site
            coords_are_cartesian:
                Whether coordinates are cartesian. Defaults to False.
            validate_proximity:
                Whether to check if inserted site is too close to an existing
                site. Defaults to False.

        Returns:
            New structure with inserted site.
        """
        return self.insert(len(self), species, coords,
                           coords_are_cartesian=coords_are_cartesian,
                           validate_proximity=validate_proximity,
                           properties=properties)

    def insert(self, i, species, coords, coords_are_cartesian=False,
               validate_proximity=False, properties=None):
        """
        Insert a site to the structure.

        Args:
            i:
                index to insert site
            species:
                species of inserted site
            coords:
                coordinates of inserted site
            coords_are_cartesian:
                Whether coordinates are cartesian. Defaults to False.
            validate_proximity:
                Whether to check if inserted site is too close to an existing
                site. Defaults to False.

        Returns:
            New structure with inserted site.
        """
        if not coords_are_cartesian:
            new_site = PeriodicSite(species, coords, self._lattice,
                                    properties=properties)
        else:
            frac_coords = self._lattice.get_fractional_coords(coords)
            new_site = PeriodicSite(species, frac_coords, self._lattice,
                                    properties=properties)

        if validate_proximity:
            for site in self:
                if site.distance(new_site) < self.DISTANCE_TOLERANCE:
                    raise ValueError("New site is too close to an existing "
                                     "site!")

        self._sites.insert(i, new_site)

    def remove(self, i):
        """
        Remove site at index i.

        Args:
            i:
                index of site to remove.
        """
        del(self._sites[i])

    def add_site_property(self, property_name, values):
        """
        Adds a property to all sites.

        Args:
            property_name:
                The name of the property to add.
            values:
                A sequence of values. Must be same length as number of sites.
        """
        if len(values) != len(self._sites):
            raise ValueError("Values must be same length as sites.")
        for i in xrange(len(self._sites)):
            site = self._sites[i]
            props = site.properties
            if not props:
                props = {}
            props[property_name] = values[i]
            self._sites[i] = PeriodicSite(site.species_and_occu,
                                          site.frac_coords, self._lattice,
                                          properties=props)

    def replace_species(self, species_mapping):
        """
        Swap species in a structure.

        Args:
            species_mapping:
                dict of species to swap. Species can be elements too.
                e.g., {Element("Li"): Element("Na")} performs a Li for Na
                substitution. The second species can be a sp_and_occu dict.
                For example, a site with 0.5 Si that is passed the mapping
                {Element('Si): {Element('Ge'):0.75, Element('C'):0.25} } will
                have .375 Ge and .125 C.
        """
        latt = self._lattice
        species_mapping = {smart_element_or_specie(k): v
                           for k, v in species_mapping.items()}

        def mod_site(site):
            new_atom_occu = collections.defaultdict(int)
            for sp, amt in site.species_and_occu.items():
                if sp in species_mapping:
                    if isinstance(species_mapping[sp], dict):
                        for new_sp, new_amt in species_mapping[sp].items():
                            new_atom_occu[smart_element_or_specie(new_sp)] \
                                += amt * new_amt
                    else:
                        new_atom_occu[smart_element_or_specie(
                            species_mapping[sp])] += amt
                else:
                    new_atom_occu[sp] += amt
            return PeriodicSite(new_atom_occu, site.frac_coords, latt,
                                properties=site.properties)

        self._sites = map(mod_site, self._sites)

    def replace(self, index, species_n_occu):
        """
        Replace a single site. Takes either a species or a dict of species and
        occupations.

        Args:
            index:
                The index of the site in the _sites list.
            species:
                A species object.
        """
        self._sites[index] = PeriodicSite(species_n_occu,
                                          self._sites[index].frac_coords,
                                          self._lattice,
                                          properties=self._sites[index].
                                          properties)

    def remove_species(self, species):
        """
        Remove all occurrences of a species from a structure.

        Args:
            species:
                species to remove.
        """
        new_sites = []
        species = map(smart_element_or_specie, species)

        for site in self._sites:
            new_sp_occu = {sp: amt for sp, amt in site.species_and_occu.items()
                           if sp not in species}
            if len(new_sp_occu) > 0:
                new_sites.append(PeriodicSite(
                    new_sp_occu, site.frac_coords, self._lattice,
                    properties=site.properties))
        self._sites = new_sites

    def remove_sites(self, indices):
        """
        Delete sites with at indices.

        Args:
            indices:
                sequence of indices of sites to delete.
        """
        self._sites = [self._sites[i] for i in range(len(self._sites))
                       if i not in indices]

    def apply_operation(self, symmop):
        """
        Apply a symmetry operation to the structure and return the new
        structure. The lattice is operated by the rotation matrix only.
        Coords are operated in full and then transformed to the new lattice.

        Args:
            symmop:
                Symmetry operation to apply.
        """
        self._lattice = Lattice([symmop.apply_rotation_only(row)
                                 for row in self._lattice.matrix])

        def operate_site(site):
            new_cart = symmop.operate(site.coords)
            new_frac = self._lattice.get_fractional_coords(new_cart)
            return PeriodicSite(site.species_and_occu, new_frac, self._lattice,
                                properties=site.properties)
        self._sites = map(operate_site, self._sites)

    def modify_lattice(self, new_lattice):
        """
        Modify the lattice of the structure.  Mainly used for changing the
        basis.

        Args:
            new_lattice:
                New lattice
        """
        self._lattice = new_lattice
        new_sites = []
        for site in self._sites:
            new_sites.append(PeriodicSite(site.species_and_occu,
                                          site.frac_coords,
                                          self._lattice,
                                          properties=site.properties))
        self._sites = new_sites

    def apply_strain(self, strain):
        """
        Apply an isotropic strain to the lattice.

        Args:
            strain:
                Amount of strain to apply. E.g., 0.01 means all lattice
                vectors are increased by 1%. This is equivalent to
                calling modify_lattice with a lattice with lattice parameters
                that are 1% larger.
        """
        self.modify_lattice(Lattice(self._lattice.matrix * (1 + strain)))

<<<<<<< HEAD

    def apply_strain_transformation(self, F):
        """
        Apply a  deformation gradient tensor F to a lattice. Defaults to identity tensor.
        Note: fractional ionic coordinates should not change upon applying this transformation, but
        Cartesian coordinates do!

        Args:
            F:
                deformation gradient tensor (3x3 numpy matrix)
        """
#        print np.matrix(self._lattice._matrix * F)
        F=np.matrix(F)
#        print 'called'
#        print type(self._lattice._matrix), type(F)
#        print F
#        print F
#        print type(self._lattice._matrix*F)

        Fd = self._lattice._matrix*F
#        print Fd
#        print F
#        print Fd[0,0]

#        self.modify_lattice(Lattice([Fd[0,0], Fd[0,1], Fd[0,2], Fd[1,0], Fd[1,1], Fd[1,2], Fd[2,0], Fd[2,1], Fd[2,2]]))

        m=Lattice([Fd[0,0], Fd[0,1], Fd[0,2], Fd[1,0], Fd[1,1], Fd[1,2], Fd[2,0], Fd[2,1], Fd[2,2]])
        self.modify_lattice(m)
 #       self.modify_lattice(Lattice([4.15,0.1,0,0,4.04,0,0,0,4.04]))




    def translate_sites(self, indices, vector, frac_coords=True):
=======
    def translate_sites(self, indices, vector, frac_coords=True,
                        to_unit_cell=True):
>>>>>>> f91c185c
        """
        Translate specific sites by some vector, keeping the sites within the
        unit cell.

        Args:
            indices:
                Integer or List of site indices on which to perform the
                translation.
            vector:
                Translation vector for sites.
            frac_coords:
                Boolean stating whether the vector corresponds to fractional or
                cartesian coordinates.
            to_unit_cell:
                Boolean stating whether new sites are transformed to unit cell
        """
        if not isinstance(indices, collections.Iterable):
            indices = [indices]

        for i in indices:
            site = self._sites[i]
            if frac_coords:
                fcoords = site.frac_coords + vector
            else:
                fcoords = self._lattice.get_fractional_coords(site.coords
                                                              + vector)
            new_site = PeriodicSite(site.species_and_occu, fcoords,
                                    self._lattice, to_unit_cell=to_unit_cell,
                                    coords_are_cartesian=False,
                                    properties=site.properties)
            self._sites[i] = new_site

    def perturb(self, distance):
        """
        Performs a random perturbation of the sites in a structure to break
        symmetries.

        Args:
            distance:
                distance in angstroms by which to perturb each site.
        """
        def get_rand_vec():
            #deals with zero vectors.
            vector = np.random.randn(3)
            vnorm = np.linalg.norm(vector)
            return vector / vnorm * distance if vnorm != 0 else get_rand_vec()

        for i in range(len(self._sites)):
            self.translate_sites([i], get_rand_vec(), frac_coords=False)

    def add_oxidation_state_by_element(self, oxidation_states):
        """
        Add oxidation states to a structure.

        Args:
            structure:
                pymatgen.core.structure Structure object.
            oxidation_states:
                dict of oxidation states.
                E.g., {"Li":1, "Fe":2, "P":5, "O":-2}
        """
        try:
            for i, site in enumerate(self._sites):
                new_sp = {}
                for el, occu in site.species_and_occu.items():
                    sym = el.symbol
                    new_sp[Specie(sym, oxidation_states[sym])] = occu
                new_site = PeriodicSite(new_sp, site.frac_coords,
                                        self._lattice,
                                        coords_are_cartesian=False,
                                        properties=site.properties)
                self._sites[i] = new_site

        except KeyError:
            raise ValueError("Oxidation state of all elements must be "
                             "specified in the dictionary.")

    def add_oxidation_state_by_site(self, oxidation_states):
        """
        Add oxidation states to a structure by site.

        Args:
            oxidation_states:
                List of oxidation states.
                E.g., [1, 1, 1, 1, 2, 2, 2, 2, 5, 5, 5, 5, -2, -2, -2, -2]
        """
        try:
            for i, site in enumerate(self._sites):
                new_sp = {}
                for el, occu in site.species_and_occu.items():
                    sym = el.symbol
                    new_sp[Specie(sym, oxidation_states[i])] = occu
                new_site = PeriodicSite(new_sp, site.frac_coords,
                                        self._lattice,
                                        coords_are_cartesian=False,
                                        properties=site.properties)
                self._sites[i] = new_site

        except IndexError:
            raise ValueError("Oxidation state of all sites must be "
                             "specified in the dictionary.")

    def remove_oxidation_states(self):
        """
        Removes oxidation states from a structure.
        """
        for i, site in enumerate(self._sites):
            new_sp = collections.defaultdict(float)
            for el, occu in site.species_and_occu.items():
                sym = el.symbol
                new_sp[Element(sym)] += occu
            new_site = PeriodicSite(new_sp, site.frac_coords,
                                    self._lattice,
                                    coords_are_cartesian=False,
                                    properties=site.properties)
            self._sites[i] = new_site

    def make_supercell(self, scaling_matrix):
        """
        Create a supercell.

        Args:
            scaling_matrix:
                A scaling matrix for transforming the lattice vectors.
                Has to be all integers. Several options are possible:

                a. A full 3x3 scaling matrix defining the linear combination
                   the old lattice vectors. E.g., [[2,1,0],[0,3,0],[0,0,
                   1]] generates a new structure with lattice vectors a' =
                   2a + b, b' = 3b, c' = c where a, b, and c are the lattice
                   vectors of the original structure.
                b. An sequence of three scaling factors. E.g., [2, 1, 1]
                   specifies that the supercell should have dimensions 2a x b x
                   c.
                c. A number, which simply scales all lattice vectors by the
                   same factor.
        """
        scale_matrix = np.array(scaling_matrix, np.int16)
        if scale_matrix.shape != (3, 3):
            scale_matrix = np.array(scale_matrix * np.eye(3), np.int16)
        old_lattice = self._lattice
        new_lattice = Lattice(np.dot(scale_matrix, old_lattice.matrix))

        def range_vec(i):
            low = 0
            high = 0
            for z in scale_matrix[:, i]:
                if z > 0:
                    high += z
                else:
                    low += z
            return np.arange(low, high+1)
        arange = range_vec(0)[:, None] * np.array([1, 0, 0])[None, :]
        brange = range_vec(1)[:, None] * np.array([0, 1, 0])[None, :]
        crange = range_vec(2)[:, None] * np.array([0, 0, 1])[None, :]
        all_points = arange[:, None, None] + brange[None, :, None] +\
            crange[None, None, :]
        all_points = all_points.reshape((-1, 3))

        #find the translation vectors (in terms of the initial lattice vectors)
        #that are inside the unit cell defined by the scale matrix
        #we're using a slightly offset interval from 0 to 1 to avoid numerical
        #precision issues
        frac_points = np.dot(all_points, np.linalg.inv(scale_matrix))
        tvects = all_points[np.where(np.all(frac_points < 1-1e-10, axis=1)
                                     & np.all(frac_points >= -1e-10, axis=1))]
        assert len(tvects) == np.round(abs(np.linalg.det(scale_matrix)))

        new_sites = []
        for site in self:
            for t in tvects:
                fcoords = site.frac_coords + t
                coords = old_lattice.get_cartesian_coords(fcoords)
                new_site = PeriodicSite(
                    site.species_and_occu, coords, new_lattice,
                    coords_are_cartesian=True, properties=site.properties,
                    to_unit_cell=True)
                new_sites.append(new_site)
        self._sites = new_sites
        self._lattice = new_lattice

    def scale_lattice(self, volume):
        """
        Performs a scaling of the lattice vectors so that length proportions
        and angles are preserved.

        Args:
            volume:
                New volume of the unit cell in A^3.
        """
        self.modify_lattice(self._lattice.scale(volume))


class Molecule(IMolecule):
    """
    Mutable Molecule. It has all the methods in IMolecule, but in addition,
    it allows a user to perform edits on the molecule.
    """
    __hash__ = None

    def __init__(self, species, coords, charge=0,
                 spin_multiplicity=None, validate_proximity=False,
                 site_properties=None):
        """
        Creates a MutableMolecule.

        Args:
            species:
                list of atomic species. Possible kinds of input include a list
                of dict of elements/species and occupancies, a List of
                elements/specie specified as actual Element/Specie, Strings
                ("Fe", "Fe2+") or atomic numbers (1,56).
            coords:
                list of cartesian coordinates of each species.
            charge:
                Charge for the molecule. Defaults to 0.
            spin_multiplicity:
                Spin multiplicity for molecule. Defaults to None,
                which means that the spin multiplicity is set to 1 if the
                molecule has no unpaired electrons and to 2 if there are
                unpaired electrons.
            validate_proximity:
                Whether to check if there are sites that are less than 1 Ang
                apart. Defaults to False.
            site_properties:
                Properties associated with the sites as a dict of sequences,
                e.g., {"magmom":[5,5,5,5]}. The sequences have to be the same
                length as the atomic species and fractional_coords.
                Defaults to None for no properties.
        """
        IMolecule.__init__(
            self, species, coords, charge=charge,
            spin_multiplicity=spin_multiplicity,
            validate_proximity=validate_proximity,
            site_properties=site_properties)
        self._sites = list(self._sites)

    def append(self, species, coords, validate_proximity=True,
               properties=None):
        """
        Appends a site to the molecule.

        Args:
            species:
                species of inserted site
            coords:
                coordinates of inserted site
            validate_proximity:
                Whether to check if inserted site is too close to an existing
                site. Defaults to True.
            properties:
                A dict of properties for the Site.

        Returns:
            New molecule with inserted site.
        """
        return self.insert(len(self), species, coords,
                           validate_proximity=validate_proximity,
                           properties=properties)

    def set_charge_and_spin(self, charge, spin_multiplicity=None):
        """
        Set the charge and spin multiplicity.

        Args:
            charge:
                Charge for the molecule. Defaults to 0.
            spin_multiplicity:
                Spin multiplicity for molecule. Defaults to None,
                which means that the spin multiplicity is set to 1 if the
                molecule has no unpaired electrons and to 2 if there are
                unpaired electrons.
        """
        self._charge = charge
        nelectrons = 0
        for site in self._sites:
            for sp, amt in site.species_and_occu.items():
                nelectrons += sp.Z * amt
        nelectrons -= charge
        self._nelectrons = nelectrons
        if spin_multiplicity:
            if (nelectrons + spin_multiplicity) % 2 != 1:
                raise ValueError(
                    "Charge of {} and spin multiplicity of {} is"
                    " not possible for this molecule".format(
                    self._charge, spin_multiplicity))
            self._spin_multiplicity = spin_multiplicity
        else:
            self._spin_multiplicity = 1 if nelectrons % 2 == 0 else 2

    def insert(self, i, species, coords, validate_proximity=False,
               properties=None):
        """
        Insert a site to the molecule.

        Args:
            i:
                index to insert site
            species:
                species of inserted site
            coords:
                coordinates of inserted site
            validate_proximity:
                Whether to check if inserted site is too close to an existing
                site. Defaults to True.
            properties:
                A dict of properties for the Site.

        Returns:
            New molecule with inserted site.
        """
        new_site = Site(species, coords, properties=properties)
        if validate_proximity:
            for site in self:
                if site.distance(new_site) < self.DISTANCE_TOLERANCE:
                    raise ValueError("New site is too close to an existing "
                                     "site!")
        self._sites.insert(i, new_site)

    def add_site_property(self, property_name, values):
        """
        Adds a property to a site.

        Args:
            property_name:
                The name of the property to add.
            values:
                A sequence of values. Must be same length as number of sites.
        """
        if len(values) != len(self._sites):
            raise ValueError("Values must be same length as sites.")
        for i in xrange(len(self._sites)):
            site = self._sites[i]
            props = site.properties
            if not props:
                props = {}
            props[property_name] = values[i]
            self._sites[i] = Site(site.species_and_occu, site.coords,
                                  properties=props)

    def remove(self, i):
        """
        Delete site at index i.

        Args:
            i:
                index of site to remove.

        Returns:
            New structure with site removed.
        """
        del(self._sites[i])

    def replace_species(self, species_mapping):
        """
        Swap species in a molecule.

        Args:
            species_mapping:
                dict of species to swap. Species can be elements too.
                e.g., {Element("Li"): Element("Na")} performs a Li for Na
                substitution. The second species can be a sp_and_occu dict.
                For example, a site with 0.5 Si that is passed the mapping
                {Element('Si): {Element('Ge'):0.75, Element('C'):0.25} } will
                have .375 Ge and .125 C.
        """
        species_mapping = {smart_element_or_specie(k): v
                           for k, v in species_mapping.items()}

        def mod_site(site):
            new_atom_occu = dict()
            for sp, amt in site.species_and_occu.items():
                if sp in species_mapping:
                    if isinstance(species_mapping[sp], (Element, Specie)):
                        if species_mapping[sp] in new_atom_occu:
                            new_atom_occu[species_mapping[sp]] += amt
                        else:
                            new_atom_occu[species_mapping[sp]] = amt
                    elif isinstance(species_mapping[sp], dict):
                        for new_sp, new_amt in species_mapping[sp].items():
                            if new_sp in new_atom_occu:
                                new_atom_occu[new_sp] += amt * new_amt
                            else:
                                new_atom_occu[new_sp] = amt * new_amt
                else:
                    if sp in new_atom_occu:
                        new_atom_occu[sp] += amt
                    else:
                        new_atom_occu[sp] = amt
            return Site(new_atom_occu, site.coords, properties=site.properties)
        self._sites = map(mod_site, self._sites)

    def replace(self, index, species_n_occu, coords=None):
        """
        Replace a single site. Takes either a species or a dict of occus.

        Args:
            index:
                The index of the site in the _sites list
            species:
                A species object.
            coords:
                If supplied, the new coords are used. Otherwise,
                the old coordinates are retained.
        """
        coords = coords if coords is not None else self._sites[index].coords
        self._sites[index] = Site(species_n_occu, coords,
                                  properties=self._sites[index].properties)

    def remove_species(self, species):
        """
        Remove all occurrences of a species from a molecule.

        Args:
            species:
                Species to remove.
        """
        new_sites = []
        species = map(smart_element_or_specie, species)
        for site in self._sites:
            new_sp_occu = {sp: amt for sp, amt in site.species_and_occu.items()
                           if sp not in species}
            if len(new_sp_occu) > 0:
                new_sites.append(Site(new_sp_occu, site.coords,
                                      properties=site.properties))
        self._sites = new_sites

    def remove_sites(self, indices):
        """
        Delete sites with at indices.

        Args:
            indices:
                sequence of indices of sites to delete.
        """
        self._sites = [self._sites[i] for i in range(len(self._sites))
                       if i not in indices]

    def translate_sites(self, indices, vector):
        """
        Translate specific sites by some vector, keeping the sites within the
        unit cell.

        Args:
            sites:
                List of site indices on which to perform the translation.
            vector:
                Translation vector for sites.
        """
        for i in indices:
            site = self._sites[i]
            new_site = Site(site.species_and_occu, site.coords + vector,
                            properties=site.properties)
            self._sites[i] = new_site

    def perturb(self, distance):
        """
        Performs a random perturbation of the sites in a structure to break
        symmetries.

        Args:
            distance:
                distance in angstroms by which to perturb each site.
        """
        def get_rand_vec():
            #deals with zero vectors.
            vector = np.random.randn(3)
            vnorm = np.linalg.norm(vector)
            return vector / vnorm * distance if vnorm != 0 else get_rand_vec()

        for i in range(len(self._sites)):
            self.translate_sites([i], get_rand_vec())

    def apply_operation(self, symmop):
        """
        Apply a symmetry operation to the molecule.

        Args:
            symmop:
                Symmetry operation to apply.
        """
        def operate_site(site):
            new_cart = symmop.operate(site.coords)
            return Site(site.species_and_occu, new_cart,
                        properties=site.properties)
        self._sites = map(operate_site, self._sites)

    def copy(self):
        """
        Convenience method to get a copy of the molecule.

        Returns:
            A copy of the Molecule.
        """
        return self.__class__.from_sites(self)

    def substitute(self, index, func_grp, bond_order=1):
        """
        Substitute atom at index with a functional group.

        Args:
            index:
                Index of atom to substitute.
            func_grp:
                Substituent molecule. There are two options:

                1. Providing an actual molecule as the input. The first atom
                   must be a DummySpecie X, indicating the position of
                   nearest neighbor. The second atom must be the next
                   nearest atom. For example, for a methyl group
                   substitution, func_grp should be X-CH3, where X is the
                   first site and C is the second site. What the code will
                   do is to remove the index site, and connect the nearest
                   neighbor to the C atom in CH3. The X-C bond indicates the
                   directionality to connect the atoms.
                2. A string name. The molecule will be obtained from the
                   relevant template in functional_groups.json.
            bond_order:
                A specified bond order to calculate the bond length between
                the attached functional group and the nearest neighbor site.
                Defaults to 1.
        """

        # Find the nearest neighbor that is not a terminal atom.
        all_non_terminal_nn = []
        for nn, dist in self.get_neighbors(self[index], 3):
            # Check that the nn has neighbors within a sensible distance but
            # is not the site being substituted.
            for inn, dist2 in self.get_neighbors(nn, 3):
                if inn != self[index] and \
                        dist2 < 1.2 * get_bond_length(nn.specie, inn.specie):
                    all_non_terminal_nn.append((nn, dist))
                    break

        if len(all_non_terminal_nn) == 0:
            raise RuntimeError("Can't find a non-terminal neighbor to attach"
                               " functional group to.")

        non_terminal_nn = min(all_non_terminal_nn, key=lambda d: d[1])[0]

        # Set the origin point to be the coordinates of the nearest
        # non-terminal neighbor.
        origin = non_terminal_nn.coords

        # Pass value of functional group--either from user-defined or from
        # functional.json
        if isinstance(func_grp, Molecule):
            func_grp = func_grp
        else:
            # Check to see whether the functional group is in database.
            func_dic = FunctionalGroups()
            if func_grp not in func_dic:
                raise RuntimeError("Can't find functional group in list. "
                                   "Provide explicit coordinate instead")
            else:
                func_grp = func_dic[func_grp]

        # If a bond length can be found, modify func_grp so that the X-group
        # bond length is equal to the bond length.
        bl = get_bond_length(non_terminal_nn.specie, func_grp[1].specie,
                             bond_order=bond_order)
        if bl is not None:
            func_grp = func_grp.copy()
            vec = func_grp[0].coords - func_grp[1].coords
            func_grp.replace(0, "X", func_grp[1].coords
                             + bl / np.linalg.norm(vec) * vec)

        # Align X to the origin.
        x = func_grp[0]
        func_grp.translate_sites(range(len(func_grp)), origin - x.coords)

        #Find angle between the attaching bond and the bond to be replaced.
        v1 = func_grp[1].coords - origin
        v2 = self[index].coords - origin
        angle = get_angle(v1, v2)

        if 1 < abs(angle % 180) < 179:
            # For angles which are not 0 or 180, we perform a rotation about
            # the origin along an axis perpendicular to both bonds to align
            # bonds.
            axis = np.cross(v1, v2)
            op = SymmOp.from_origin_axis_angle(origin, axis, angle)
            func_grp.apply_operation(op)
        elif abs(abs(angle) - 180) < 1:
            # We have a 180 degree angle. Simply do an inversion about the
            # origin
            for i in range(len(func_grp)):
                func_grp.replace(i, func_grp[i].species_and_occu,
                                 origin - (func_grp[i].coords - origin))

        # Remove the atom to be replaced, and add the rest of the functional
        # group.
        self.remove(index)
        for site in func_grp[1:]:
            self._sites.append(site)


class StructureError(Exception):
    """
    Exception class for Structure.
    Raised when the structure has problems, e.g., atoms that are too close.
    """
    pass


@singleton
class FunctionalGroups(dict):

    def __init__(self):
        """
        Loads functional group data from json file. Return list that can be
        easily converted into a Molecule object. The .json file, of course,
        has to be under the same directory of this function"""
        with open(os.path.join(os.path.dirname(__file__),
                               "func_groups.json")) as f:
            for k, v in json.load(f).items():
                self[k] = Molecule(v["species"], v["coords"])<|MERGE_RESOLUTION|>--- conflicted
+++ resolved
@@ -1756,8 +1756,7 @@
                 that are 1% larger.
         """
         self.modify_lattice(Lattice(self._lattice.matrix * (1 + strain)))
-
-<<<<<<< HEAD
+        
 
     def apply_strain_transformation(self, F):
         """
@@ -1789,13 +1788,8 @@
  #       self.modify_lattice(Lattice([4.15,0.1,0,0,4.04,0,0,0,4.04]))
 
 
-
-
-    def translate_sites(self, indices, vector, frac_coords=True):
-=======
     def translate_sites(self, indices, vector, frac_coords=True,
                         to_unit_cell=True):
->>>>>>> f91c185c
         """
         Translate specific sites by some vector, keeping the sites within the
         unit cell.
