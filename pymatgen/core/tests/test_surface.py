#!/usr/bin/python


import unittest2 as unittest
import os
import random

import numpy as np

from pymatgen.core.structure import Structure
from pymatgen.core.lattice import Lattice
from pymatgen.core.surface import Slab, SlabGenerator, generate_all_slabs, \
    GetMillerIndices
from pymatgen.symmetry.groups import SpaceGroup
from pymatgen.symmetry.analyzer import SpacegroupAnalyzer
from pymatgen.util.testing import PymatgenTest


def get_path(path_str):
    cwd = os.path.abspath(os.path.dirname(__file__))
    path = os.path.join(cwd, "..", "..", "..", "test_files", "surface_tests",
                        path_str)
    return path


class SlabTest(PymatgenTest):

    def setUp(self):
        zno1 = Structure.from_file(get_path("ZnO-wz.cif"), primitive=False)
        zno55 = SlabGenerator(zno1, [1, 0, 0], 5, 5, lll_reduce=False,
                              center_slab=False).get_slab()

        Ti = Structure(Lattice.hexagonal(4.6, 2.82), ["Ti", "Ti", "Ti"],
                       [[0.000000, 0.000000, 0.000000],
                       [0.333333, 0.666667, 0.500000],
                       [0.666667, 0.333333, 0.500000]])

        Ag_fcc = Structure(Lattice.cubic(4.06), ["Ag", "Ag", "Ag", "Ag"],
                           [[0.000000, 0.000000, 0.000000],
                           [0.000000, 0.500000, 0.500000],
                           [0.500000, 0.000000, 0.500000],
                           [0.500000, 0.500000, 0.000000]])

        laue_groups = ["-1", "2/m", "mmm", "4/m",
                       "4/mmm", "-3", "-3m", "6/m",
                       "6/mmm", "m-3", "m-3m"]

        self.ti = Ti
        self.agfcc = Ag_fcc
        self.zno1 = zno1
        self.zno55 = zno55
        self.h = Structure(Lattice.cubic(3), ["H"],
                            [[0, 0, 0]])
        self.libcc = Structure(Lattice.cubic(3.51004), ["Li", "Li"],
                               [[0, 0, 0], [0.5, 0.5, 0.5]])
        self.laue_groups = laue_groups

    def test_init(self):
        zno_slab = Slab(self.zno55.lattice, self.zno55.species,
                        self.zno55.frac_coords,
                        self.zno55.miller_index,
                        self.zno55.oriented_unit_cell,
                        0, self.zno55.scale_factor)
        m =self.zno55.lattice.matrix
        area = np.linalg.norm(np.cross(m[0], m[1]))
        self.assertAlmostEqual(zno_slab.surface_area, area)
        self.assertEqual(zno_slab.lattice.lengths_and_angles,
                         self.zno55.lattice.lengths_and_angles)
        self.assertEqual(zno_slab.oriented_unit_cell.composition,
                         self.zno1.composition)
        self.assertEqual(len(zno_slab), 8)

    def test_add_adsorbate_atom(self):
        zno_slab = Slab(self.zno55.lattice, self.zno55.species,
                        self.zno55.frac_coords,
                        self.zno55.miller_index,
                        self.zno55.oriented_unit_cell,
                        0, self.zno55.scale_factor)
        zno_slab.add_adsorbate_atom([1], 'H', 1)

        self.assertEqual(len(zno_slab), 9)
        self.assertEqual(str(zno_slab[8].specie), 'H')
        self.assertAlmostEqual(zno_slab.get_distance(1, 8), 1.0)
        self.assertTrue(zno_slab[8].c > zno_slab[0].c)
        m = self.zno55.lattice.matrix
        area = np.linalg.norm(np.cross(m[0], m[1]))
        self.assertAlmostEqual(zno_slab.surface_area, area)
        self.assertEqual(zno_slab.lattice.lengths_and_angles,
                         self.zno55.lattice.lengths_and_angles)

    def test_get_sorted_structure(self):
        species = [str(site.specie) for site in
                   self.zno55.get_sorted_structure()]
        self.assertEqual(species, ["Zn2+"] * 4 + ["O2-"] * 4)

    def test_methods(self):
        #Test various structure methods
        self.zno55.get_primitive_structure()

    def test_as_from_dict(self):
        d = self.zno55.as_dict()
        obj = Slab.from_dict(d)
        self.assertEqual(obj.miller_index, (1, 0, 0))

    def test_dipole_and_is_polar(self):
        self.assertArrayAlmostEqual(self.zno55.dipole, [0, 0, 0])
        self.assertFalse(self.zno55.is_polar())
        cscl = self.get_structure("CsCl")
        cscl.add_oxidation_state_by_element({"Cs": 1, "Cl": -1})
        slab = SlabGenerator(cscl, [1, 0, 0], 5, 5,
                             lll_reduce=False, center_slab=False).get_slab()
        self.assertArrayAlmostEqual(slab.dipole, [-4.209, 0, 0])
        self.assertTrue(slab.is_polar())

    def test_symmetrization(self):

        # Restricted to elemental materials due to the risk of
        # broken stoichiometry. For compound materials, use is_polar()

        # Get all slabs for P6/mmm Ti and Fm-3m Ag up to index of 2

        all_Ti_slabs = generate_all_slabs(self.ti, 2, 10, 10, bonds=None,
                                          tol=1e-3, max_broken_bonds=0,
                                          lll_reduce=False, center_slab=False,
                                          primitive=True, max_normal_search=2,
                                          symmetrize=True)

        all_Ag_fcc_slabs = generate_all_slabs(self.agfcc, 2, 10, 10, bonds=None,
                                              tol=1e-3, max_broken_bonds=0,
                                              lll_reduce=False, center_slab=False,
                                              primitive=True, max_normal_search=2,
                                              symmetrize=True)

        all_slabs = [all_Ti_slabs, all_Ag_fcc_slabs]

        for i, slabs in enumerate(all_slabs):

            assymetric_count = 0
            symmetric_count = 0

            for i, slab in enumerate(slabs):
                sg = SpacegroupAnalyzer(slab)
                pg = sg.get_point_group()

                # Check if a slab is symmetric
                if str(pg) not in self.laue_groups:
                    assymetric_count += 1
                else:
                    symmetric_count += 1

            # Check if slabs are all symmetric
            self.assertEqual(assymetric_count, 0)
            self.assertEqual(symmetric_count, len(slabs))

class SlabGeneratorTest(PymatgenTest):

    def test_get_slab(self):
        s = self.get_structure("LiFePO4")
        gen = SlabGenerator(s, [0, 0, 1], 10, 10)
        s = gen.get_slab(0.25)
        self.assertAlmostEqual(s.lattice.abc[2], 20.820740000000001)

        fcc = Structure.from_spacegroup("Fm-3m", Lattice.cubic(3), ["Fe"],
                                        [[0, 0, 0]])
        gen = SlabGenerator(fcc, [1, 1, 1], 10, 10)
        slab = gen.get_slab()
        gen = SlabGenerator(fcc, [1, 1, 1], 10, 10, primitive=False)
        slab_non_prim = gen.get_slab()
        self.assertEqual(len(slab), 6)
        self.assertEqual(len(slab_non_prim), len(slab) * 4)

        #Some randomized testing of cell vectors
        for i in range(1, 231):
            i = random.randint(1, 230)
            sg = SpaceGroup.from_int_number(i)
            if sg.crystal_system == "hexagonal" or (sg.crystal_system == \
                    "trigonal" and sg.symbol.endswith("H")):
                latt = Lattice.hexagonal(5, 10)
            else:
                #Cubic lattice is compatible with all other space groups.
                latt = Lattice.cubic(5)
            s = Structure.from_spacegroup(i, latt, ["H"], [[0, 0, 0]])
            miller = (0, 0, 0)
            while miller == (0, 0, 0):
                miller = (random.randint(0, 6), random.randint(0, 6),
                          random.randint(0, 6))
            gen = SlabGenerator(s, miller, 10, 10)
            a, b, c = gen.oriented_unit_cell.lattice.matrix
            self.assertAlmostEqual(np.dot(a, gen._normal), 0)
            self.assertAlmostEqual(np.dot(b, gen._normal), 0)

    def test_normal_search(self):
        fcc = Structure.from_spacegroup("Fm-3m", Lattice.cubic(3), ["Fe"],
                                        [[0, 0, 0]])
        for miller in [(1, 0, 0), (1, 1, 0), (1, 1, 1), (2, 1, 1)]:
            gen = SlabGenerator(fcc, miller, 10, 10)
            gen_normal = SlabGenerator(fcc, miller, 10, 10,
                                       max_normal_search=max(miller))
            slab = gen_normal.get_slab()
            self.assertAlmostEqual(slab.lattice.alpha, 90)
            self.assertAlmostEqual(slab.lattice.beta, 90)
            self.assertGreaterEqual(len(gen_normal.oriented_unit_cell),
                                    len(gen.oriented_unit_cell))

        graphite = self.get_structure("Graphite")
        for miller in [(1, 0, 0), (1, 1, 0), (0, 0, 1), (2, 1, 1)]:
            gen = SlabGenerator(graphite, miller, 10, 10)
            gen_normal = SlabGenerator(graphite, miller, 10, 10,
                                       max_normal_search=max(miller))
            self.assertGreaterEqual(len(gen_normal.oriented_unit_cell),
                                    len(gen.oriented_unit_cell))

        sc = Structure(Lattice.hexagonal(3.32, 5.15), ["Sc", "Sc"],
                       [[1/3, 2/3, 0.25], [2/3, 1/3, 0.75]])
        gen = SlabGenerator(sc, (1, 1, 1), 10, 10, max_normal_search=1)
        self.assertAlmostEqual(gen.oriented_unit_cell.lattice.angles[1], 90)

    def test_get_slabs(self):
        gen = SlabGenerator(self.get_structure("CsCl"), [0, 0, 1], 10, 10)

        #Test orthogonality of some internal variables.
        a, b, c = gen.oriented_unit_cell.lattice.matrix
        self.assertAlmostEqual(np.dot(a, gen._normal), 0)
        self.assertAlmostEqual(np.dot(b, gen._normal), 0)

        self.assertEqual(len(gen.get_slabs()), 1)

        s = self.get_structure("LiFePO4")
        gen = SlabGenerator(s, [0, 0, 1], 10, 10)
        self.assertEqual(len(gen.get_slabs()), 5)

        self.assertEqual(len(gen.get_slabs(bonds={("P", "O"): 3})), 2)

        # There are no slabs in LFP that does not break either P-O or Fe-O
        # bonds for a miller index of [0, 0, 1].
        self.assertEqual(len(gen.get_slabs(
            bonds={("P", "O"): 3, ("Fe", "O"): 3})), 0)

        #If we allow some broken bonds, there are a few slabs.
        self.assertEqual(len(gen.get_slabs(
            bonds={("P", "O"): 3, ("Fe", "O"): 3},
            max_broken_bonds=2)), 2)

        # At this threshold, only the origin and center Li results in
        # clustering. All other sites are non-clustered. So the of
        # slabs is of sites in LiFePO4 unit cell - 2 + 1.
        self.assertEqual(len(gen.get_slabs(tol=1e-4)), 15)

        LiCoO2=Structure.from_file(get_path("icsd_LiCoO2.cif"),
                                          primitive=False)
        gen = SlabGenerator(LiCoO2, [0, 0, 1], 10, 10)
        lco = gen.get_slabs(bonds={("Co", "O"): 3})
        self.assertEqual(len(lco), 1)
        a, b, c = gen.oriented_unit_cell.lattice.matrix
        self.assertAlmostEqual(np.dot(a, gen._normal), 0)
        self.assertAlmostEqual(np.dot(b, gen._normal), 0)

        scc = Structure.from_spacegroup("Pm-3m", Lattice.cubic(3), ["Fe"],
                                        [[0, 0, 0]])
        gen = SlabGenerator(scc, [0, 0, 1], 10, 10)
        slabs = gen.get_slabs()
        self.assertEqual(len(slabs), 1)
        gen = SlabGenerator(scc, [1, 1, 1], 10, 10, max_normal_search=1)
        slabs = gen.get_slabs()
        self.assertEqual(len(slabs), 1)

    def test_triclinic_TeI(self):
        # Test case for a triclinic structure of TeI. Only these three
        # Miller indices are used because it is easier to identify which
        # atoms should be in a surface together. The closeness of the sites
        # in other Miller indices can cause some ambiguity when choosing a
        # higher tolerance.
        numb_slabs = {(0, 0, 1): 5, (0, 1, 0): 3, (1, 0, 0): 7}
        TeI = Structure.from_file(get_path("icsd_TeI.cif"),
                                  primitive=False)
        for k, v in numb_slabs.items():
            trclnc_TeI = SlabGenerator(TeI, k, 10, 10)
            TeI_slabs = trclnc_TeI.get_slabs()
            self.assertEqual(v, len(TeI_slabs))

    def test_get_orthogonal_c_slab(self):
        TeI = Structure.from_file(get_path("icsd_TeI.cif"),
                                  primitive=False)
        trclnc_TeI = SlabGenerator(TeI, (0, 0, 1), 10, 10)
        TeI_slabs = trclnc_TeI.get_slabs()
        slab = TeI_slabs[0]
        norm_slab = slab.get_orthogonal_c_slab()
        self.assertAlmostEqual(norm_slab.lattice.angles[0], 90)
        self.assertAlmostEqual(norm_slab.lattice.angles[1], 90)


class MillerIndexFinderTests(PymatgenTest):

    def setUp(self):
        self.cscl = Structure.from_spacegroup(
            "Pm-3m", Lattice.cubic(4.2), ["Cs", "Cl"],
            [[0, 0, 0], [0.5, 0.5, 0.5]])

        self.lifepo4 = self.get_structure("LiFePO4")
        self.tei = Structure.from_file(get_path("icsd_TeI.cif"),
                                       primitive=False)
        self.LiCoO2 = Structure.from_file(get_path("icsd_LiCoO2.cif"),
                                          primitive=False)

        self.p1 = Structure(Lattice.from_parameters(3, 4, 5, 31, 43, 50),
                            ["H", "He"], [[0, 0, 0], [0.1, 0.2, 0.3]])
        self.graphite = self.get_structure("Graphite")

<<<<<<< HEAD
    def test_get_symmetrically_distinct_miller_indices(self):

        # Tests to see if the function obtains the known number of unique slabs

        indices = get_symmetrically_distinct_miller_indices(self.cscl, 1)
=======
    def test_GetMillerIndices(self):
        indices = GetMillerIndices(self.cscl, 1).\
            get_symmetrically_distinct_miller_indices()
>>>>>>> b8c2b029
        self.assertEqual(len(indices), 3)
        indices = GetMillerIndices(self.cscl, 2).\
            get_symmetrically_distinct_miller_indices()
        self.assertEqual(len(indices), 6)

<<<<<<< HEAD
        self.assertEqual(len(get_symmetrically_distinct_miller_indices(self.lifepo4, 1)), 7)
=======
        self.assertEqual(len(GetMillerIndices(self.lifepo4, 1).
                             get_symmetrically_distinct_miller_indices()), 7)
>>>>>>> b8c2b029

        # The TeI P-1 structure should have 13 unique millers (only inversion
        # symmetry eliminates pairs)
        indices = GetMillerIndices(self.tei, 1).\
            get_symmetrically_distinct_miller_indices()
        self.assertEqual(len(indices), 13)

        # P1 and P-1 should have the same # of miller indices since surfaces
        # always have inversion symmetry.
        indices = GetMillerIndices(self.p1, 1).\
            get_symmetrically_distinct_miller_indices()
        self.assertEqual(len(indices), 13)

        indices = GetMillerIndices(self.graphite, 2).\
            get_symmetrically_distinct_miller_indices()
        self.assertEqual(len(indices), 12)

    def test_generate_all_slabs(self):

        slabs = generate_all_slabs(self.cscl, 1, 10, 10)

        # Only three possible slabs, one each in (100), (110) and (111).
        self.assertEqual(len(slabs), 3)

        slabs = generate_all_slabs(self.cscl, 1, 10, 10,
                                   bonds={("Cs", "Cl"): 4})
        # No slabs if we don't allow broken Cs-Cl
        self.assertEqual(len(slabs), 0)

        slabs = generate_all_slabs(self.cscl, 1, 10, 10,
                                   bonds={("Cs", "Cl"): 4},
                                   max_broken_bonds=100)
        self.assertEqual(len(slabs), 3)

        slabs1 = generate_all_slabs(self.lifepo4, 1, 10, 10, tol=0.1,
                                    bonds={("P", "O"): 3})
        self.assertEqual(len(slabs1), 4)

        slabs2 = generate_all_slabs(self.lifepo4, 1, 10, 10,
                                    bonds={("P", "O"): 3, ("Fe", "O"): 3})
        self.assertEqual(len(slabs2), 0)

        # There should be only one possible stable surfaces, all of which are
        # in the (001) oriented unit cell
        slabs3 = generate_all_slabs(self.LiCoO2, 1, 10, 10,
                                    bonds={("Co", "O"): 3})
        self.assertEqual(len(slabs3), 1)
        mill = (0, 0, 1)
        for s in slabs3:
            self.assertEqual(s.miller_index, mill)

if __name__ == "__main__":
    unittest.main()<|MERGE_RESOLUTION|>--- conflicted
+++ resolved
@@ -306,28 +306,18 @@
                             ["H", "He"], [[0, 0, 0], [0.1, 0.2, 0.3]])
         self.graphite = self.get_structure("Graphite")
 
-<<<<<<< HEAD
     def test_get_symmetrically_distinct_miller_indices(self):
 
         # Tests to see if the function obtains the known number of unique slabs
 
         indices = get_symmetrically_distinct_miller_indices(self.cscl, 1)
-=======
-    def test_GetMillerIndices(self):
-        indices = GetMillerIndices(self.cscl, 1).\
-            get_symmetrically_distinct_miller_indices()
->>>>>>> b8c2b029
+
         self.assertEqual(len(indices), 3)
         indices = GetMillerIndices(self.cscl, 2).\
             get_symmetrically_distinct_miller_indices()
         self.assertEqual(len(indices), 6)
 
-<<<<<<< HEAD
         self.assertEqual(len(get_symmetrically_distinct_miller_indices(self.lifepo4, 1)), 7)
-=======
-        self.assertEqual(len(GetMillerIndices(self.lifepo4, 1).
-                             get_symmetrically_distinct_miller_indices()), 7)
->>>>>>> b8c2b029
 
         # The TeI P-1 structure should have 13 unique millers (only inversion
         # symmetry eliminates pairs)
