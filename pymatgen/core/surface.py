--- conflicted
+++ resolved
@@ -79,10 +79,6 @@
     return [Structure(struct.lattice, el, org_coords), new_coord, org_coords, el]
 
 
-<<<<<<< HEAD
-
-=======
->>>>>>> ac3b8c10
 class Slab(Structure):
 
 
