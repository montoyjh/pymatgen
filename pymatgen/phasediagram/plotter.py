#!/usr/bin/env python

"""
This module provides classes for plotting PhaseDiagram objects.
"""

from __future__ import division

__author__ = "Shyue Ping Ong"
__copyright__ = "Copyright 2011, The Materials Project"
__version__ = "1.1"
__maintainer__ = "Shyue Ping Ong"
__email__ = "shyue@mit.edu"
__status__ = "Production"
__date__ = "Jun 15, 2012"

import math
import numpy as np
import itertools

from pymatgen.phasediagram.pdanalyzer import PDAnalyzer
from pymatgen.util.string_utils import latexify
from pymatgen.util.plotting_utils import get_publication_quality_plot
from pymatgen.util.coord_utils import in_coord_list


class PDPlotter(object):
    """
    A plotter class for phase diagrams.
    """

    def __init__(self, phasediagram, show_unstable=False):
        """
        Args:
            phasediagram:
                A PhaseDiagram object.
            show_unstable:
                Whether unstable phases will be plotted as well as red crosses.
                Defaults to False.
        """
        self._pd = phasediagram
        self._dim = len(self._pd.elements)
        self.lines = uniquelines(self._pd.facets)
        self.show_unstable = show_unstable
        if self._dim < 2 or self._dim > 4:
            raise ValueError("Only 2-4 components supported!")

    @property
    def pd_plot_data(self):
        """
        Plot data for phase diagram.
        2-comp - Full hull with energies
        3/4-comp - Projection into 2D or 3D Gibbs triangle.

        Returns:
            (lines, stable_entries, unstable_entries):
                - lines is a list of list of coordinates for lines in the PD.
                - stable_entries is a {coordinate : entry} for each stable node
                  in the phase diagram. (Each coordinate can only have one
                  stable phase)
                - unstable_entries is a {entry: coordinates} for all unstable
                  nodes in the phase diagram.
        """
        pd = self._pd
        entries = pd.qhull_entries
        data = np.array(pd.qhull_data)
        lines = []
        stable_entries = {}
        for line in self.lines:
            entry1 = entries[line[0]]
            entry2 = entries[line[1]]
            if self._dim == 2:
                x = [data[line[0]][0], data[line[1]][0]]
                y = [pd.get_form_energy_per_atom(entry1),
                     pd.get_form_energy_per_atom(entry2)]
                coord = [x, y]
            elif self._dim == 3:
                coord = triangular_coord(data[line, 0:2])
            else:
                coord = tet_coord(data[line, 0:3])
            lines.append(coord)
            labelcoord = list(zip(*coord))
            stable_entries[labelcoord[0]] = entry1
            stable_entries[labelcoord[1]] = entry2

        all_entries = pd.all_entries
        all_data = np.array(pd.all_entries_hulldata)
        unstable_entries = dict()
        stable = pd.stable_entries
        for i in xrange(0, len(all_entries)):
            entry = all_entries[i]
            if entry not in stable:
                if self._dim == 2:
                    x = [all_data[i][0], all_data[i][0]]
                    y = [pd.get_form_energy_per_atom(entry),
                         pd.get_form_energy_per_atom(entry)]
                    coord = [x, y]
                elif self._dim == 3:
                    coord = triangular_coord([all_data[i, 0:2],
                                              all_data[i, 0:2]])
                else:
                    coord = tet_coord([all_data[i, 0:3], all_data[i, 0:3],
                                       all_data[i, 0:3]])
                labelcoord = list(zip(*coord))
                unstable_entries[entry] = labelcoord[0]

        return lines, stable_entries, unstable_entries

    def show(self, label_stable=True, label_unstable=True):
        """
        Draws the phase diagram using Matplotlib and show it.
        """
        if self._dim < 4:
            plt = self._get_2d_plot(label_stable, label_unstable)
        elif self._dim == 4:
            plt = self._get_3d_plot(label_stable)
        plt.show()

    def _get_2d_plot(self, label_stable=True, label_unstable=True):
        """
        Shows the plot using pylab.  Usually I won"t do imports in methods,
        but since plotting is a fairly expensive library to load and not all
        machines have matplotlib installed, I have done it this way.
        """

        plt = get_publication_quality_plot(8, 6)
        from matplotlib.font_manager import FontProperties
        (lines, labels, unstable) = self.pd_plot_data
        for x, y in lines:
            plt.plot(x, y, "ko-", linewidth=3, markeredgecolor="k",
                     markerfacecolor="b", markersize=15)
        font = FontProperties()
        font.set_weight("bold")
        font.set_size(24)

        # Sets a nice layout depending on the type of PD. Also defines a
        # "center" for the PD, which then allows the annotations to be spread
        # out in a nice manner.
        if len(self._pd.elements) == 3:
            plt.axis("equal")
            plt.xlim((-0.1, 1.2))
            plt.ylim((-0.1, 1.0))
            plt.axis("off")
            center = (0.5, math.sqrt(3) / 6)
        else:
            all_coords = labels.keys()
            miny = min([c[1] for c in all_coords])
            ybuffer = max(abs(miny) * 0.1, 0.1)
            plt.xlim((-0.1, 1.1))
            plt.ylim((miny - ybuffer, ybuffer))
            center = (0.5, miny / 2)
            plt.xlabel("Fraction", fontsize=28, fontweight='bold')
            plt.ylabel("Formation energy (eV/fu)", fontsize=28,
                       fontweight='bold')

        for coords in sorted(labels.keys(), key=lambda x:-x[1]):
            entry = labels[coords]
            label = entry.name

            # The follow defines an offset for the annotation text emanating
            # from the center of the PD. Results in fairly nice layouts for the
            # most part.
            vec = (np.array(coords) - center)
            vec = vec / np.linalg.norm(vec) * 10 if np.linalg.norm(vec) != 0 \
                    else vec
            valign = "bottom" if vec[1] > 0 else "top"
            if vec[0] < -0.01:
                halign = "right"
            elif vec[0] > 0.01:
                halign = "left"
            else:
                halign = "center"
            if label_stable:
                plt.annotate(latexify(label), coords, xytext=vec,
                             textcoords="offset points",
                             horizontalalignment=halign,
                             verticalalignment=valign,
                             fontproperties=font)

        if self.show_unstable:
            font = FontProperties()
            font.set_size(16)
            for entry, coords in unstable.items():
                vec = (np.array(coords) - center)
                vec = vec / np.linalg.norm(vec) * 10
                label = entry.name
                plt.plot(coords[0], coords[1], "ks", linewidth=3,
                         markeredgecolor="k", markerfacecolor="r",
                         markersize=8)
                if label_unstable:
                    plt.annotate(latexify(label), coords, xytext=vec,
                                 textcoords="offset points",
                                 horizontalalignment=halign, color="b",
                                 verticalalignment=valign,
                                 fontproperties=font)
        F = plt.gcf()
        F.set_size_inches((8, 6))
        plt.subplots_adjust(left=0.09, right=0.98, top=0.98, bottom=0.07)
        return plt

    def _get_3d_plot(self, label_stable=True):
        """
        Shows the plot using pylab.  Usually I won"t do imports in methods,
        but since plotting is a fairly expensive library to load and not all
        machines have matplotlib installed, I have done it this way.
        """
        import matplotlib.pyplot as plt
        import mpl_toolkits.mplot3d.axes3d as p3
        from matplotlib.font_manager import FontProperties
        fig = plt.figure()
        ax = p3.Axes3D(fig)
        font = FontProperties()
        font.set_weight("bold")
        font.set_size(20)
        (lines, labels, unstable) = self.pd_plot_data
        count = 1
        newlabels = list()
        for x, y, z in lines:
            ax.plot(x, y, z, "bo-", linewidth=3, markeredgecolor="b",
                    markerfacecolor="r", markersize=10)
        for coords in sorted(labels.keys()):
            entry = labels[coords]
            label = entry.name
            if label_stable:
                if len(entry.composition.elements) == 1:
                    ax.text(coords[0], coords[1], coords[2], label)
                else:
                    ax.text(coords[0], coords[1], coords[2], str(count))
                    newlabels.append("{} : {}".format(count, latexify(label)))
                    count += 1
        plt.figtext(0.01, 0.01, "\n".join(newlabels))
        ax.axis("off")
        return plt

    def write_image(self, stream, image_format="svg"):
        """
        Writes the phase diagram to an image in a stream.

        Args:
            stream:
                stream to write to. Can be a file stream or a StringIO stream.
            image_format
                format for image. Can be any of matplotlib supported formats.
                Defaults to svg for best results for vector graphics.
        """
        if self._dim < 4:
            plt = self._get_2d_plot()
        elif self._dim == 4:
            plt = self._get_3d_plot()

        f = plt.gcf()
        f.set_size_inches((12, 10))

        plt.savefig(stream, format=image_format)

    def plot_chempot_range_map(self, elements):
        """
<<<<<<< HEAD
        returns a plot of the chemical potential range map. Currently works
=======
        Plot the chemical potential range map. Currently works only for
        3-component PDs.

        Args:
            elements:
                Sequence of elements to be considered as independent variables.
                E.g., if you want to show the stability ranges of all Li-Co-O
                phases wrt to uLi and uO, you will supply
                [Element("Li"), Element("O")]
        """
        self.get_chempot_range_map_plot(elements).show()

    def get_chempot_range_map_plot(self, elements):
        """
        Returns a plot of the chemical potential range map. Currently works
>>>>>>> 54b7f43d
        only for 3-component PDs.

        Args:
            elements:
                Sequence of elements to be considered as independent variables.
                E.g., if you want to show the stability ranges of all Li-Co-O
                phases wrt to uLi and uO, you will supply
                [Element("Li"), Element("O")]
        Returns:
            A matplotlib plot object.
        """

        plt = get_publication_quality_plot(12, 8)
        analyzer = PDAnalyzer(self._pd)
        chempot_ranges = analyzer.get_chempot_range_map(elements)
        missing_lines = {}
        excluded_region = []
        for entry, lines in chempot_ranges.items():
            comp = entry.composition
            center_x = 0
            center_y = 0
            coords = []
            contain_zero = any([comp.get_atomic_fraction(el) == 0
                                for el in elements])
            is_boundary = (not contain_zero) and \
                sum([comp.get_atomic_fraction(el) for el in elements]) == 1
            for line in lines:
                (x, y) = line.coords.transpose()
                plt.plot(x, y, "k-")

                for coord in line.coords:
                    if not in_coord_list(coords, coord):
                        coords.append(coord.tolist())
                        center_x += coord[0]
                        center_y += coord[1]
                if is_boundary:
                    excluded_region.extend(line.coords)

            if coords and contain_zero:
                missing_lines[entry] = coords
            else:
                xy = (center_x / len(coords), center_y / len(coords))
                plt.annotate(latexify(entry.name), xy, fontsize=22)

        ax = plt.gca()
        xlim = ax.get_xlim()
        ylim = ax.get_ylim()

        #Shade the forbidden chemical potential regions.
        excluded_region.append([xlim[1], ylim[1]])
        excluded_region = sorted(excluded_region, key=lambda c: c[0])
        (x, y) = np.transpose(excluded_region)
        plt.fill(x, y, "0.80")

        #The hull does not generate the missing horizontal and vertical lines.
        #The following code fixes this.
        el0 = elements[0]
        el1 = elements[1]
        for entry, coords in missing_lines.items():
            center_x = sum([c[0] for c in coords])
            center_y = sum([c[1] for c in coords])
            comp = entry.composition
            is_x = comp.get_atomic_fraction(el0) < 0.01
            is_y = comp.get_atomic_fraction(el1) < 0.01
            n = len(coords)
            if not (is_x and is_y):
                if is_x:
                    coords = sorted(coords, key=lambda c: c[1])
                    for i in [0, -1]:
                        x = [min(xlim), coords[i][0]]
                        y = [coords[i][1], coords[i][1]]
                        plt.plot(x, y, "k")
                        center_x += min(xlim)
                        center_y += coords[i][1]
                elif is_y:
                    coords = sorted(coords, key=lambda c: c[0])
                    for i in [0, -1]:
                        x = [coords[i][0], coords[i][0]]
                        y = [coords[i][1], min(ylim)]
                        plt.plot(x, y, "k")
                        center_x += coords[i][0]
                        center_y += min(ylim)
                xy = (center_x / (n + 2), center_y / (n + 2))
            else:
                center_x = sum(coord[0] for coord in coords) + xlim[0]
                center_y = sum(coord[1] for coord in coords) + ylim[0]
                xy = (center_x / (n + 1), center_y / (n + 1))

            plt.annotate(latexify(entry.name), xy,
                         horizontalalignment="center",
                         verticalalignment="center", fontsize=22)

        plt.xlabel("$\mu_{{{0}}} - \mu_{{{0}}}^0$ (eV)"
                   .format(el0.symbol))
        plt.ylabel("$\mu_{{{0}}} - \mu_{{{0}}}^0$ (eV)"
                   .format(el1.symbol))
        plt.tight_layout()
        return plt

    def get_contour_pd_plot(self):
        """
        Plot a contour phase diagram plot, where phase triangles are colored
        according to degree of instability by interpolation. Currently only
        works for 3-component phase diagrams.

        Returns:
            A matplotlib plot object.
        """
        from scipy import interpolate
        from matplotlib import cm

        pd = self._pd
        entries = pd.qhull_entries
        data = np.array(pd.qhull_data)

        plt = self._get_2d_plot()
        analyzer = PDAnalyzer(pd)
        data[:, 0:2] = triangular_coord(data[:, 0:2]).transpose()
        for i, e in enumerate(entries):
            data[i, 2] = analyzer.get_e_above_hull(e)

        gridsize = 0.005
        xnew = np.arange(0, 1., gridsize)
        ynew = np.arange(0, 1, gridsize)

        f = interpolate.LinearNDInterpolator(data[:, 0:2], data[:, 2])
        znew = np.zeros((len(ynew), len(xnew)))
        for (i, xval) in enumerate(xnew):
            for (j, yval) in enumerate(ynew):
                znew[j, i] = f(xval, yval)

        plt.contourf(xnew, ynew, znew, 1000, cmap=cm.autumn_r)

        plt.colorbar()
        return plt


def uniquelines(q):
    """
    Given all the facets, convert it into a set of unique lines.  Specifically
    used for converting convex hull facets into line pairs of coordinates.

    Args:
        q:
            A 2-dim sequence, where each row represents a facet. E.g.,
            [[1,2,3],[3,6,7],...]

    Returns:
        setoflines:
            A set of tuple of lines.  E.g., ((1,2), (1,3), (2,3), ....)
    """
    setoflines = set()
    for facets in q:
        for line in itertools.combinations(facets, 2):
            setoflines.add(tuple(sorted(line)))
    return setoflines


def triangular_coord(coord):
    """
    Convert a 2D coordinate into a triangle-based coordinate system for a
    prettier phase diagram.

    Args:
        coordinate:
            coordinate used in the convex hull computation.

    Returns:
        coordinates in a triangular-based coordinate system.
    """
    unitvec = np.array([[1, 0], [0.5, math.sqrt(3) / 2]])
    result = np.dot(np.array(coord), unitvec)
    return result.transpose()


def tet_coord(coord):
    """
    Convert a 3D coordinate into a tetrahedron based coordinate system for a
    prettier phase diagram.

    Args:
        coordinate:
            coordinate used in the convex hull computation.

    Returns:
        coordinates in a tetrahedron-based coordinate system.
    """
    unitvec = np.array([[1, 0, 0], [0.5, math.sqrt(3) / 2, 0],
                        [0.5, 1.0 / 3.0 * math.sqrt(3) / 2, math.sqrt(6) / 3]])
    result = np.dot(np.array(coord), unitvec)
    return result.transpose()<|MERGE_RESOLUTION|>--- conflicted
+++ resolved
@@ -255,9 +255,6 @@
 
     def plot_chempot_range_map(self, elements):
         """
-<<<<<<< HEAD
-        returns a plot of the chemical potential range map. Currently works
-=======
         Plot the chemical potential range map. Currently works only for
         3-component PDs.
 
@@ -273,7 +270,6 @@
     def get_chempot_range_map_plot(self, elements):
         """
         Returns a plot of the chemical potential range map. Currently works
->>>>>>> 54b7f43d
         only for 3-component PDs.
 
         Args:
