--- conflicted
+++ resolved
@@ -158,16 +158,9 @@
         )
         self.assertEqual(fragmenter0.total_unique_fragments, 295)
 
-<<<<<<< HEAD
         fragmenter10 = Fragmenter(molecule=self.pc, edges=self.pc_edges, depth=10, open_rings=False)
         # self.assertEqual(fragmenter10.total_unique_fragments, 63)
         self.assertEqual(fragmenter10.total_unique_fragments, 295)
-=======
-        fragmenter10 = Fragmenter(
-            molecule=self.pc, edges=self.pc_edges, depth=10, open_rings=False
-        )
-        self.assertEqual(fragmenter10.total_unique_fragments, 63)
->>>>>>> 0b492032
 
         fragments_by_level = fragmenter10.fragments_by_level
         # num_frags_by_level = [8, 12, 15, 14, 9, 4, 1]
