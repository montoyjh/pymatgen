--- conflicted
+++ resolved
@@ -99,8 +99,6 @@
         return cls(f)
 
 
-<<<<<<< HEAD
-=======
 class DeformedStructureSet(collections.Sequence):
     """
     class that generates a set of independently deformed structures that
@@ -168,17 +166,7 @@
     def __getitem__(self, ind):
         return self.def_structs[ind]
 
-    def as_strain_dict(self):
-        """
-        Returns dictionary of deformed structures indexed by independent
-        strain objects in accordance with legacy behavior of elasticity
-        package
-        """
-        strains = [IndependentStrain(defo) for defo in self.deformations]
-        return dict(zip(strains, self.def_structs))
-
-
->>>>>>> c53a0d66
+
 class Strain(SquareTensor):
     """
     Subclass of SquareTensor that describes the Green-Lagrange strain tensor.
@@ -288,54 +276,6 @@
             "lower" produces a lower triangular defo
             "symmetric" produces a symmetric defo
     """
-<<<<<<< HEAD
-=======
-
-    def __new__(cls, deformation_gradient, tol=1e-8):
-        """
-        Create an Independent Strain object.  Note that the constructor uses
-        __new__ rather than __init__ according to the standard method of
-        subclassing numpy ndarrays.  Note also that, unlike the Strain class,
-        the default constructor of IndependentStrain takes the deformation
-        gradient as input, rather than an array representing the Green-Lagrange
-        strain.
-
-        Args:
-            deformation_gradient (3x3 array-like): the 3x3 array-like
-                representing the deformation gradient
-        """
-        deformation_gradient = Deformation(deformation_gradient)
-        if not deformation_gradient.is_independent(tol):
-            raise ValueError("IndependentStrain must be constructed from "
-                             "an independent deformation gradient")
-        obj = Strain.from_deformation(deformation_gradient).view(cls)
-        (obj._i, obj._j) = obj._dfm.get_perturbed_indices(tol=tol)[0]
-        return obj
-
-    def __array_finalize__(self, obj):
-        if obj is None:
-            return
-        self._dfm = getattr(obj, "_dfm", None)
-        self._i = getattr(obj, "_i", None)
-        self._j = getattr(obj, "_j", None)
-
-    @property
-    def ij(self):
-        """
-        Convenience method to return independent indices
-        """
-        return self._i, self._j
-
-
-def convert_strain_to_deformation(strain):
-    """
-    This function converts a strain to a deformation gradient that will
-    produce that strain
-    
-    Args:
-        strain (3x3 array-like): strain matrix
-    """
->>>>>>> c53a0d66
     strain = SquareTensor(strain)
     ftdotf = 2*strain + np.eye(3)
     if shape == "upper":
