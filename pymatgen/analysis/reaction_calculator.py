--- conflicted
+++ resolved
@@ -8,21 +8,12 @@
 
 import logging
 import re
-<<<<<<< HEAD
-from itertools import chain, combinations
-
-import numpy as np
-from monty.fractions import gcd_float
-from monty.json import MontyDecoder, MSONable
-from uncertainties import ufloat
-=======
 from itertools import combinations, chain
 
 import numpy as np
 from monty.fractions import gcd_float
 from monty.json import MSONable
 from monty.json import MontyDecoder
->>>>>>> fbc66d19
 
 from pymatgen.core.composition import Composition
 from pymatgen.entries.computed_entries import ComputedEntry
@@ -410,10 +401,6 @@
                 if num_errors == 0:
                     self._lowest_num_errors = 0
                     return np.squeeze(coeffs)
-<<<<<<< HEAD
-
-=======
->>>>>>> fbc66d19
                 if num_errors < self._lowest_num_errors:
                     self._lowest_num_errors = num_errors
                     best_soln = coeffs
@@ -490,7 +477,6 @@
         self._reactant_entries = reactant_entries
         self._product_entries = product_entries
         self._all_entries = reactant_entries + product_entries
-<<<<<<< HEAD
         reactant_comp = {e.composition.get_reduced_composition_and_factor()[0]
                          for e in reactant_entries}
 
@@ -498,11 +484,6 @@
                         for e in product_entries}
 
         super().__init__(list(reactant_comp), list(product_comp))
-=======
-        reactant_comp = [e.composition.get_reduced_composition_and_factor()[0] for e in reactant_entries]
-        product_comp = [e.composition.get_reduced_composition_and_factor()[0] for e in product_entries]
-        super().__init__(reactant_comp, product_comp)
->>>>>>> fbc66d19
 
     @property
     def all_entries(self):
