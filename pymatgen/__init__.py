__author__ = "Shyue Ping Ong, Anubhav Jain, Michael Kocher, " + \
             "Geoffroy Hautier, William Davidson Richard, Dan Gunter, " + \
             "Shreyas Cholia, Vincent L Chevrier, Rickard Armiento"
__date__ = "Nov 19, 2012"
<<<<<<< HEAD
__version__ = "2.2.7dev"
=======
__version__ = "2.3.0dev"
>>>>>>> 45d8d69e

#Useful aliases for commonly used objects and modules.

from pymatgen.core.periodic_table import Element, Specie
from pymatgen.core.composition import Composition
from pymatgen.core.structure import Structure, Molecule
from pymatgen.core.lattice import Lattice
from pymatgen.serializers.json_coders import PMGJSONEncoder, PMGJSONDecoder
from pymatgen.electronic_structure.core import Spin, Orbital
from pymatgen.util.io_utils import zopen<|MERGE_RESOLUTION|>--- conflicted
+++ resolved
@@ -2,11 +2,7 @@
              "Geoffroy Hautier, William Davidson Richard, Dan Gunter, " + \
              "Shreyas Cholia, Vincent L Chevrier, Rickard Armiento"
 __date__ = "Nov 19, 2012"
-<<<<<<< HEAD
-__version__ = "2.2.7dev"
-=======
 __version__ = "2.3.0dev"
->>>>>>> 45d8d69e
 
 #Useful aliases for commonly used objects and modules.
 
